# -*- coding: utf-8 -*-
# Copyright (c) 2017, Eike Frost <ei@kefro.st>
# BSD 2-Clause license (see LICENSES/BSD-2-Clause.txt)
# SPDX-License-Identifier: BSD-2-Clause

from __future__ import absolute_import, division, print_function

__metaclass__ = type

import json
import traceback

from ansible.module_utils.urls import open_url
from ansible.module_utils.six.moves.urllib.parse import urlencode, quote
from ansible.module_utils.six.moves.urllib.error import HTTPError
from ansible.module_utils.common.text.converters import to_native, to_text

URL_REALM_INFO = "{url}/realms/{realm}"
URL_REALMS = "{url}/admin/realms"
URL_REALM = "{url}/admin/realms/{realm}"

URL_TOKEN = "{url}/realms/{realm}/protocol/openid-connect/token"
URL_CLIENT = "{url}/admin/realms/{realm}/clients/{id}"
URL_CLIENTS = "{url}/admin/realms/{realm}/clients"

URL_CLIENT_ROLES = "{url}/admin/realms/{realm}/clients/{id}/roles"
URL_CLIENT_ROLE = "{url}/admin/realms/{realm}/clients/{id}/roles/{name}"
URL_CLIENT_ROLE_COMPOSITES = "{url}/admin/realms/{realm}/clients/{id}/roles/{name}/composites"

URL_REALM_ROLES = "{url}/admin/realms/{realm}/roles"
URL_REALM_ROLE = "{url}/admin/realms/{realm}/roles/{name}"
URL_REALM_ROLEMAPPINGS = "{url}/admin/realms/{realm}/users/{id}/role-mappings/realm"
URL_REALM_ROLEMAPPINGS_AVAILABLE = "{url}/admin/realms/{realm}/users/{id}/role-mappings/realm/available"
URL_REALM_ROLEMAPPINGS_COMPOSITE = "{url}/admin/realms/{realm}/users/{id}/role-mappings/realm/composite"
URL_REALM_ROLE_COMPOSITES = "{url}/admin/realms/{realm}/roles/{name}/composites"

URL_ROLES_BY_ID = "{url}/admin/realms/{realm}/roles-by-id/{id}"
URL_ROLES_BY_ID_COMPOSITES_CLIENTS = "{url}/admin/realms/{realm}/roles-by-id/{id}/composites/clients/{cid}"
URL_ROLES_BY_ID_COMPOSITES = "{url}/admin/realms/{realm}/roles-by-id/{id}/composites"

URL_CLIENTTEMPLATE = "{url}/admin/realms/{realm}/client-templates/{id}"
URL_CLIENTTEMPLATES = "{url}/admin/realms/{realm}/client-templates"
URL_GROUPS = "{url}/admin/realms/{realm}/groups"
URL_GROUP = "{url}/admin/realms/{realm}/groups/{groupid}"
URL_GROUP_CHILDREN = "{url}/admin/realms/{realm}/groups/{groupid}/children"

URL_USERS = "{url}/admin/realms/{realm}/users"
URL_USER = "{url}/admin/realms/{realm}/users/{user_id}"

URL_CLIENTSCOPES = "{url}/admin/realms/{realm}/client-scopes"
URL_CLIENTSCOPE = "{url}/admin/realms/{realm}/client-scopes/{id}"
URL_CLIENTSCOPE_PROTOCOLMAPPERS = "{url}/admin/realms/{realm}/client-scopes/{id}/protocol-mappers/models"
URL_CLIENTSCOPE_PROTOCOLMAPPER = "{url}/admin/realms/{realm}/client-scopes/{id}/protocol-mappers/models/{mapper_id}"
URL_CLIENTSCOPE_SCOPEMAPPINGS_CLIENT = "{url}/admin/realms/{realm}/client-scopes/{id}/scope-mappings/clients/{client_id}"
URL_CLIENTSCOPE_SCOPEMAPPINGS_CLIENT_AVAILABLE = "{url}/admin/realms/{realm}/client-scopes/{id}/scope-mappings/clients/{client_id}/available"
URL_CLIENTSCOPE_SCOPEMAPPINGS_CLIENT_COMPOSITE = "{url}/admin/realms/{realm}/client-scopes/{id}/scope-mappings/clients/{client_id}/composite"
URL_CLIENTSCOPE_SCOPEMAPPINGS_REALM = "{url}/admin/realms/{realm}/client-scopes/{id}/scope-mappings/realm"
URL_CLIENTSCOPE_SCOPEMAPPINGS_REALM_AVAILABLE = "{url}/admin/realms/{realm}/client-scopes/{id}/scope-mappings/realm/available"
URL_CLIENTSCOPE_SCOPEMAPPINGS_REALM_COMPOSITE = "{url}/admin/realms/{realm}/client-scopes/{id}/scope-mappings/realm/composite"

URL_GROUP_ROLEMAPPINGS_CLIENT = "{url}/admin/realms/{realm}/groups/{id}/role-mappings/clients/{client}"
URL_GROUP_ROLEMAPPINGS_CLIENT_AVAILABLE = "{url}/admin/realms/{realm}/groups/{id}/role-mappings/clients/{client}/available"
URL_GROUP_ROLEMAPPINGS_CLIENT_COMPOSITE = "{url}/admin/realms/{realm}/groups/{id}/role-mappings/clients/{client}/composite"

URL_USER_ROLEMAPPINGS_CLIENT = "{url}/admin/realms/{realm}/users/{id}/role-mappings/clients/{client}"
URL_USER_ROLEMAPPINGS_CLIENT_AVAILABLE = "{url}/admin/realms/{realm}/users/{id}/role-mappings/clients/{client}/available"
URL_USER_ROLEMAPPINGS_CLIENT_COMPOSITE = "{url}/admin/realms/{realm}/users/{id}/role-mappings/clients/{client}/composite"

URL_GROUP_ROLEMAPPINGS_REALM = "{url}/admin/realms/{realm}/groups/{id}/role-mappings/realm"
URL_GROUP_ROLEMAPPINGS_REALM_AVAILABLE = "{url}/admin/realms/{realm}/groups/{id}/role-mappings/realm/available"
URL_GROUP_ROLEMAPPINGS_REALM_COMPOSITE = "{url}/admin/realms/{realm}/groups/{id}/role-mappings/realm/composite"

URL_USER_ROLEMAPPINGS_REALM = "{url}/admin/realms/{realm}/users/{id}/role-mappings/realm"
URL_USER_ROLEMAPPINGS_REALM_AVAILABLE = "{url}/admin/realms/{realm}/users/{id}/role-mappings/realm/available"
URL_USER_ROLEMAPPINGS_REALM_COMPOSITE = "{url}/admin/realms/{realm}/users/{id}/role-mappings/realm/composite"

URL_CLIENT_DEFAULTCLIENTSCOPES = "{url}/admin/realms/{realm}/clients/{id}/default-client-scopes"
URL_CLIENT_DEFAULTCLIENTSCOPE = "{url}/admin/realms/{realm}/clients/{id}/default-client-scopes/{client_scope_id}"

<<<<<<< HEAD
URL_CLIENT_GROUP_ROLEMAPPINGS = "{url}/admin/realms/{realm}/groups/{id}/role-mappings/clients/{client}"
URL_CLIENT_GROUP_ROLEMAPPINGS_AVAILABLE = "{url}/admin/realms/{realm}/groups/{id}/role-mappings/clients/{client}/available"
URL_CLIENT_GROUP_ROLEMAPPINGS_COMPOSITE = "{url}/admin/realms/{realm}/groups/{id}/role-mappings/clients/{client}/composite"

URL_USERS = "{url}/admin/realms/{realm}/users"
URL_CLIENT_SERVICE_ACCOUNT_USER = "{url}/admin/realms/{realm}/clients/{id}/service-account-user"
URL_CLIENT_USER_ROLEMAPPINGS = "{url}/admin/realms/{realm}/users/{id}/role-mappings/clients/{client}"
URL_CLIENT_USER_ROLEMAPPINGS_AVAILABLE = "{url}/admin/realms/{realm}/users/{id}/role-mappings/clients/{client}/available"
URL_CLIENT_USER_ROLEMAPPINGS_COMPOSITE = "{url}/admin/realms/{realm}/users/{id}/role-mappings/clients/{client}/composite"

URL_CLIENTSECRET = "{url}/admin/realms/{realm}/clients/{id}/client-secret"
=======
URL_CLIENT_SERVICEACCOUNT = "{url}/admin/realms/{realm}/clients/{id}/service-account-user"
>>>>>>> 02851caa

URL_AUTHENTICATION_FLOWS = "{url}/admin/realms/{realm}/authentication/flows"
URL_AUTHENTICATION_FLOW = "{url}/admin/realms/{realm}/authentication/flows/{id}"
URL_AUTHENTICATION_FLOW_COPY = "{url}/admin/realms/{realm}/authentication/flows/{copyfrom}/copy"
URL_AUTHENTICATION_FLOW_EXECUTIONS = "{url}/admin/realms/{realm}/authentication/flows/{flowalias}/executions"
URL_AUTHENTICATION_FLOW_EXECUTIONS_EXECUTION = "{url}/admin/realms/{realm}/authentication/flows/{flowalias}/executions/execution"
URL_AUTHENTICATION_FLOW_EXECUTIONS_FLOW = "{url}/admin/realms/{realm}/authentication/flows/{flowalias}/executions/flow"
URL_AUTHENTICATION_EXECUTION_CONFIG = "{url}/admin/realms/{realm}/authentication/executions/{id}/config"
URL_AUTHENTICATION_EXECUTION_RAISE_PRIORITY = "{url}/admin/realms/{realm}/authentication/executions/{id}/raise-priority"
URL_AUTHENTICATION_EXECUTION_LOWER_PRIORITY = "{url}/admin/realms/{realm}/authentication/executions/{id}/lower-priority"
URL_AUTHENTICATION_CONFIG = "{url}/admin/realms/{realm}/authentication/config/{id}"

URL_IDENTITY_PROVIDERS = "{url}/admin/realms/{realm}/identity-provider/instances"
URL_IDENTITY_PROVIDER = "{url}/admin/realms/{realm}/identity-provider/instances/{alias}"
URL_IDENTITY_PROVIDER_MAPPERS = "{url}/admin/realms/{realm}/identity-provider/instances/{alias}/mappers"
URL_IDENTITY_PROVIDER_MAPPER = "{url}/admin/realms/{realm}/identity-provider/instances/{alias}/mappers/{id}"

URL_COMPONENTS = "{url}/admin/realms/{realm}/components"
URL_COMPONENT = "{url}/admin/realms/{realm}/components/{id}"


def keycloak_argument_spec():
    """
    Returns argument_spec of options common to keycloak_*-modules

    :return: argument_spec dict
    """
    return dict(
        auth_keycloak_url=dict(type='str', aliases=['url'], required=True, no_log=False),
        auth_client_id=dict(type='str', default='admin-cli'),
        auth_realm=dict(type='str'),
        auth_client_secret=dict(type='str', default=None, no_log=True),
        auth_username=dict(type='str', aliases=['username']),
        auth_password=dict(type='str', aliases=['password'], no_log=True),
        validate_certs=dict(type='bool', default=True),
        connection_timeout=dict(type='int', default=10),
        token=dict(type='str', no_log=True),
        http_agent=dict(type='str', default='Ansible'),
    )


def camel(words):
    return words.split('_')[0] + ''.join(x.capitalize() or '_' for x in words.split('_')[1:])


class KeycloakError(Exception):
    pass


def get_token(module_params):
    """ Obtains connection header with token for the authentication,
        token already given or obtained from credentials
        :param module_params: parameters of the module
        :return: connection header
    """
    token = module_params.get('token')
    base_url = module_params.get('auth_keycloak_url')
    http_agent = module_params.get('http_agent')

    if not base_url.lower().startswith(('http', 'https')):
        raise KeycloakError("auth_url '%s' should either start with 'http' or 'https'." % base_url)

    if token is None:
        base_url = module_params.get('auth_keycloak_url')
        validate_certs = module_params.get('validate_certs')
        auth_realm = module_params.get('auth_realm')
        client_id = module_params.get('auth_client_id')
        auth_username = module_params.get('auth_username')
        auth_password = module_params.get('auth_password')
        client_secret = module_params.get('auth_client_secret')
        connection_timeout = module_params.get('connection_timeout')
        auth_url = URL_TOKEN.format(url=base_url, realm=auth_realm)
        temp_payload = {
            'grant_type': 'password',
            'client_id': client_id,
            'client_secret': client_secret,
            'username': auth_username,
            'password': auth_password,
        }
        # Remove empty items, for instance missing client_secret
        payload = dict(
            (k, v) for k, v in temp_payload.items() if v is not None)
        try:
            r = json.loads(to_native(open_url(auth_url, method='POST',
                                              validate_certs=validate_certs, http_agent=http_agent, timeout=connection_timeout,
                                              data=urlencode(payload)).read()))
        except ValueError as e:
            raise KeycloakError(
                'API returned invalid JSON when trying to obtain access token from %s: %s'
                % (auth_url, str(e)))
        except Exception as e:
            raise KeycloakError('Could not obtain access token from %s: %s'
                                % (auth_url, str(e)))

        try:
            token = r['access_token']
        except KeyError:
            raise KeycloakError(
                'Could not obtain access token from %s' % auth_url)
    return {
        'Authorization': 'Bearer ' + token,
        'Content-Type': 'application/json'
    }


def is_struct_included(struct1, struct2, exclude=None):
    """
    This function compare if the first parameter structure is included in the second.
    The function use every elements of struct1 and validates they are present in the struct2 structure.
    The two structure does not need to be equals for that function to return true.
    Each elements are compared recursively.
    :param struct1:
        type:
            dict for the initial call, can be dict, list, bool, int or str for recursive calls
        description:
            reference structure
    :param struct2:
        type:
            dict for the initial call, can be dict, list, bool, int or str for recursive calls
        description:
            structure to compare with first parameter.
    :param exclude:
        type:
            list
        description:
            Key to exclude from the comparison.
        default: None
    :return:
        type:
            bool
        description:
            Return True if all element of dict 1 are present in dict 2, return false otherwise.
    """
    if isinstance(struct1, list) and isinstance(struct2, list):
        for item1 in struct1:
            if isinstance(item1, (list, dict)):
                for item2 in struct2:
                    if not is_struct_included(item1, item2, exclude):
                        return False
            else:
                if item1 not in struct2:
                    return False
        return True
    elif isinstance(struct1, dict) and isinstance(struct2, dict):
        try:
            for key in struct1:
                if not (exclude and key in exclude):
                    if not is_struct_included(struct1[key], struct2[key], exclude):
                        return False
            return True
        except KeyError:
            return False
    elif isinstance(struct1, bool) and isinstance(struct2, bool):
        return struct1 == struct2
    else:
        return to_text(struct1, 'utf-8') == to_text(struct2, 'utf-8')


class KeycloakAPI(object):
    """ Keycloak API access; Keycloak uses OAuth 2.0 to protect its API, an access token for which
        is obtained through OpenID connect
    """

    def __init__(self, module, connection_header):
        self.module = module
        self.baseurl = self.module.params.get('auth_keycloak_url')
        self.validate_certs = self.module.params.get('validate_certs')
        self.connection_timeout = self.module.params.get('connection_timeout')
        self.restheaders = connection_header
        self.http_agent = self.module.params.get('http_agent')

    def get_realm_info_by_id(self, realm='master'):
        """ Obtain realm public info by id

        :param realm: realm id
        :return: dict of real, representation or None if none matching exist
        """
        realm_info_url = URL_REALM_INFO.format(url=self.baseurl, realm=realm)

        try:
            return json.loads(to_native(open_url(realm_info_url, method='GET', http_agent=self.http_agent, headers=self.restheaders,
                                                 timeout=self.connection_timeout,
                                                 validate_certs=self.validate_certs).read()))

        except HTTPError as e:
            if e.code == 404:
                return None
            else:
                self.module.fail_json(msg='Could not obtain realm %s: %s' % (realm, str(e)),
                                      exception=traceback.format_exc())
        except ValueError as e:
            self.module.fail_json(msg='API returned incorrect JSON when trying to obtain realm %s: %s' % (realm, str(e)),
                                  exception=traceback.format_exc())
        except Exception as e:
            self.module.fail_json(msg='Could not obtain realm %s: %s' % (realm, str(e)),
                                  exception=traceback.format_exc())

    def get_realm_by_id(self, realm='master'):
        """ Obtain realm representation by id

        :param realm: realm id
        :return: dict of real, representation or None if none matching exist
        """
        realm_url = URL_REALM.format(url=self.baseurl, realm=realm)

        try:
            return json.loads(to_native(open_url(realm_url, method='GET', http_agent=self.http_agent, headers=self.restheaders, timeout=self.connection_timeout,
                                                 validate_certs=self.validate_certs).read()))

        except HTTPError as e:
            if e.code == 404:
                return None
            else:
                self.module.fail_json(msg='Could not obtain realm %s: %s' % (realm, str(e)),
                                      exception=traceback.format_exc())
        except ValueError as e:
            self.module.fail_json(
                msg='API returned incorrect JSON when trying to obtain realm %s: %s' % (realm, str(e)),
                exception=traceback.format_exc())
        except Exception as e:
            self.module.fail_json(msg='Could not obtain realm %s: %s' % (realm, str(e)),
                                  exception=traceback.format_exc())

    def update_realm(self, realmrep, realm="master"):
        """ Update an existing realm
        :param realmrep: corresponding (partial/full) realm representation with updates
        :param realm: realm to be updated in Keycloak
        :return: HTTPResponse object on success
        """
        realm_url = URL_REALM.format(url=self.baseurl, realm=realm)

        try:
            return open_url(realm_url, method='PUT', http_agent=self.http_agent, headers=self.restheaders, timeout=self.connection_timeout,
                            data=json.dumps(realmrep), validate_certs=self.validate_certs)
        except Exception as e:
            self.module.fail_json(msg='Could not update realm %s: %s' % (realm, str(e)),
                                  exception=traceback.format_exc())

    def create_realm(self, realmrep):
        """ Create a realm in keycloak
        :param realmrep: Realm representation of realm to be created.
        :return: HTTPResponse object on success
        """
        realm_url = URL_REALMS.format(url=self.baseurl)

        try:
            return open_url(realm_url, method='POST', http_agent=self.http_agent, headers=self.restheaders, timeout=self.connection_timeout,
                            data=json.dumps(realmrep), validate_certs=self.validate_certs)
        except Exception as e:
            self.module.fail_json(msg='Could not create realm %s: %s' % (realmrep['id'], str(e)),
                                  exception=traceback.format_exc())

    def delete_realm(self, realm="master"):
        """ Delete a realm from Keycloak

        :param realm: realm to be deleted
        :return: HTTPResponse object on success
        """
        realm_url = URL_REALM.format(url=self.baseurl, realm=realm)

        try:
            return open_url(realm_url, method='DELETE', http_agent=self.http_agent, headers=self.restheaders, timeout=self.connection_timeout,
                            validate_certs=self.validate_certs)
        except Exception as e:
            self.module.fail_json(msg='Could not delete realm %s: %s' % (realm, str(e)),
                                  exception=traceback.format_exc())

    def get_clients(self, realm='master', filter=None):
        """ Obtains client representations for clients in a realm

        :param realm: realm to be queried
        :param filter: if defined, only the client with clientId specified in the filter is returned
        :return: list of dicts of client representations
        """
        clientlist_url = URL_CLIENTS.format(url=self.baseurl, realm=realm)
        if filter is not None:
            clientlist_url += '?clientId=%s' % filter

        try:
            return json.loads(to_native(open_url(clientlist_url, http_agent=self.http_agent, method='GET', headers=self.restheaders,
                                                 timeout=self.connection_timeout,
                                                 validate_certs=self.validate_certs).read()))
        except ValueError as e:
            self.module.fail_json(
                msg='API returned incorrect JSON when trying to obtain list of clients for realm %s: %s'
                    % (realm, str(e)))
        except Exception as e:
            self.module.fail_json(msg='Could not obtain list of clients for realm %s: %s'
                                      % (realm, str(e)))

    def get_client_by_clientid(self, client_id, realm='master'):
        """ Get client representation by clientId
        :param client_id: The clientId to be queried
        :param realm: realm from which to obtain the client representation
        :return: dict with a client representation or None if none matching exist
        """
        r = self.get_clients(realm=realm, filter=client_id)
        if len(r) > 0:
            return r[0]
        else:
            return None

    def get_client_by_id(self, id, realm='master'):
        """ Obtain client representation by id

        :param id: id (not clientId) of client to be queried
        :param realm: client from this realm
        :return: dict of client representation or None if none matching exist
        """
        client_url = URL_CLIENT.format(url=self.baseurl, realm=realm, id=id)

        try:
            return json.loads(to_native(open_url(client_url, method='GET', http_agent=self.http_agent, headers=self.restheaders,
                                                 timeout=self.connection_timeout,
                                                 validate_certs=self.validate_certs).read()))

        except HTTPError as e:
            if e.code == 404:
                return None
            else:
                self.module.fail_json(msg='Could not obtain client %s for realm %s: %s'
                                          % (id, realm, str(e)))
        except ValueError as e:
            self.module.fail_json(msg='API returned incorrect JSON when trying to obtain client %s for realm %s: %s'
                                      % (id, realm, str(e)))
        except Exception as e:
            self.module.fail_json(msg='Could not obtain client %s for realm %s: %s'
                                      % (id, realm, str(e)))

    def get_client_id(self, client_id, realm='master'):
        """ Obtain id of client by client_id

        :param client_id: client_id of client to be queried
        :param realm: client template from this realm
        :return: id of client (usually a UUID)
        """
        result = self.get_client_by_clientid(client_id, realm)
        if isinstance(result, dict) and 'id' in result:
            return result['id']
        else:
            return None

    def update_client(self, id, clientrep, realm="master"):
        """ Update an existing client
        :param id: id (not clientId) of client to be updated in Keycloak
        :param clientrep: corresponding (partial/full) client representation with updates
        :param realm: realm the client is in
        :return: HTTPResponse object on success
        """
        client_url = URL_CLIENT.format(url=self.baseurl, realm=realm, id=id)

        try:
            return open_url(client_url, method='PUT', http_agent=self.http_agent, headers=self.restheaders, timeout=self.connection_timeout,
                            data=json.dumps(clientrep), validate_certs=self.validate_certs)
        except Exception as e:
            self.module.fail_json(msg='Could not update client %s in realm %s: %s'
                                      % (id, realm, str(e)))

    def create_client(self, clientrep, realm="master"):
        """ Create a client in keycloak
        :param clientrep: Client representation of client to be created. Must at least contain field clientId.
        :param realm: realm for client to be created.
        :return: HTTPResponse object on success
        """
        client_url = URL_CLIENTS.format(url=self.baseurl, realm=realm)

        try:
            return open_url(client_url, method='POST', http_agent=self.http_agent, headers=self.restheaders, timeout=self.connection_timeout,
                            data=json.dumps(clientrep), validate_certs=self.validate_certs)
        except Exception as e:
            self.module.fail_json(msg='Could not create client %s in realm %s: %s'
                                      % (clientrep['clientId'], realm, str(e)))

    def delete_client(self, id, realm="master"):
        """ Delete a client from Keycloak

        :param id: id (not clientId) of client to be deleted
        :param realm: realm of client to be deleted
        :return: HTTPResponse object on success
        """
        client_url = URL_CLIENT.format(url=self.baseurl, realm=realm, id=id)

        try:
            return open_url(client_url, method='DELETE', http_agent=self.http_agent, headers=self.restheaders, timeout=self.connection_timeout,
                            validate_certs=self.validate_certs)
        except Exception as e:
            self.module.fail_json(msg='Could not delete client %s in realm %s: %s'
                                      % (id, realm, str(e)))

    def get_client_defaultclientscopes(self, cid, realm="master"):
        """ Fetch default client scopes for a client on the Keycloak server.

        :param cid: ID of the client from which to obtain the default client scopes.
        :param realm: Realm from which to obtain the default client scopes.
        :return: The default client scopes of a specified client in a realm (default "master").
        """
        default_client_scopes_url = URL_CLIENT_DEFAULTCLIENTSCOPES.format(url=self.baseurl, realm=realm, id=cid)
        try:
            return json.loads(to_native(open_url(default_client_scopes_url, method="GET", headers=self.restheaders,
                                                 validate_certs=self.validate_certs).read()))
        except Exception as e:
            self.module.fail_json(msg="Could not fetch default_client_scopes for client %s in realm %s: %s"
                                      % (cid, realm, str(e)))

    def add_client_defaultclientscope(self, cid, csid, realm="master"):
        """ Add a default client scope for a client on the Keycloak server.

        :param cid: ID of the client from which to obtain the default client scopes.
        :param csid: ID of the client scope to add to the default client scopes list
        :param realm: Realm from which to obtain the default client scopes.
        """
        default_client_scope_url = URL_CLIENT_DEFAULTCLIENTSCOPE.format(url=self.baseurl, realm=realm, id=cid,
                                                                        client_scope_id=csid)
        try:
            open_url(default_client_scope_url, method="PUT", headers=self.restheaders,
                     validate_certs=self.validate_certs)
        except Exception as e:
            self.module.fail_json(
                msg="Could not add client scope %s to default_client_scopes for client %s in realm %s: %s"
                    % (csid, cid, realm, str(e)))

    def get_client_serviceaccountuser(self, cid, realm="master"):
        """ Fetch the user dedicated to the service account

        :param cid: ID of the client from which to obtain the service account user
        :param realm: Realm of client
        :return: User representation of the service account user
        """

        service_account_user_url = URL_CLIENT_SERVICEACCOUNT.format(url=self.baseurl, realm=realm, id=cid)

        try:
            return json.loads(to_native(open_url(service_account_user_url, method="GET", headers=self.restheaders,
                                                 validate_certs=self.validate_certs).read()))
        except Exception as e:
            self.module.fail_json(msg="Could not fetch service account user for client %s in realm %s: %s"
                                      % (cid, realm, str(e)))

    def delete_client_defaultclientscope(self, cid, csid, realm="master"):
        """ Delete a default client scope for a client on the Keycloak server.

        :param cid: ID of the client from which to obtain the default client scopes.
        :param csid: ID of the client scope to add to the default client scopes list
        :param realm: REalm from which to obtain the default client scopes.
        """
        default_client_scope_url = URL_CLIENT_DEFAULTCLIENTSCOPE.format(url=self.baseurl, realm=realm, id=cid,
                                                                        client_scope_id=csid)
        try:
            open_url(default_client_scope_url, method="DELETE", headers=self.restheaders,
                     validate_certs=self.validate_certs)
        except Exception as e:
            self.module.fail_json(
                msg="Could not remove client scope %s to default_client_scopes for client %s in realm %s: %s"
                    % (csid, cid, realm, str(e)))

    def get_client_roles_by_id(self, cid, realm="master"):
        """ Fetch the roles of the a client on the Keycloak server.

        :param cid: ID of the client from which to obtain the rolemappings.
        :param realm: Realm from which to obtain the rolemappings.
        :return: The rollemappings of specified group and client of the realm (default "master").
        """
        client_roles_url = URL_CLIENT_ROLES.format(url=self.baseurl, realm=realm, id=cid)
        try:
            return json.loads(to_native(open_url(client_roles_url, method="GET", http_agent=self.http_agent, headers=self.restheaders,
                                                 timeout=self.connection_timeout,
                                                 validate_certs=self.validate_certs).read()))
        except Exception as e:
            self.module.fail_json(msg="Could not fetch rolemappings for client %s in realm %s: %s"
                                      % (cid, realm, str(e)))

<<<<<<< HEAD
    def get_client_role_id_by_name(self, cid, name, realm="master"):
=======
    def get_client_role_by_id(self, cid, role_id, realm="master"):
        """ Fetch the roles of the a client on the Keycloak server.

        :param cid: ID of the client from which to obtain the rolemappings.
        :param role_id: ID of the client role
        :param realm: Realm from which to obtain the rolemappings.
        :return: The rollemappings of specified group and client of the realm (default "master").
        """
        roles = self.get_client_roles_by_id(cid, realm=realm)
        for role in roles:
            if role_id == role['id']:
                return role
        return None

    def get_client_role_by_name(self, gid, cid, name, realm="master"):
>>>>>>> 02851caa
        """ Get the role ID of a client.

        :param cid: ID of the client from which to obtain the rolemappings.
        :param name: Name of the role.
        :param realm: Realm from which to obtain the rolemappings.
        :return: The ID of the role, None if not found.
        """
        rolemappings = self.get_client_roles_by_id(cid, realm=realm)
        for role in rolemappings:
            if name == role['name']:
                return role['id']
        return None

<<<<<<< HEAD
    def get_client_group_rolemapping_by_id(self, gid, cid, rid, realm='master'):
=======
    def get_group_client_rolemapping_by_id(self, gid, cid, rid, realm='master'):
>>>>>>> 02851caa
        """ Obtain client representation by id

        :param gid: ID of the group from which to obtain the rolemappings.
        :param cid: ID of the client from which to obtain the rolemappings.
        :param rid: ID of the role.
        :param realm: client from this realm
        :return: dict of rolemapping representation or None if none matching exist
        """
<<<<<<< HEAD
        rolemappings_url = URL_CLIENT_GROUP_ROLEMAPPINGS.format(url=self.baseurl, realm=realm, id=gid, client=cid)
=======
        rolemappings_url = URL_GROUP_ROLEMAPPINGS_CLIENT.format(url=self.baseurl, realm=realm, id=gid, client=cid)
>>>>>>> 02851caa
        try:
            rolemappings = json.loads(to_native(open_url(rolemappings_url, method="GET", http_agent=self.http_agent, headers=self.restheaders,
                                                         timeout=self.connection_timeout,
                                                         validate_certs=self.validate_certs).read()))
            for role in rolemappings:
                if rid == role['id']:
                    return role
        except Exception as e:
            self.module.fail_json(msg="Could not fetch rolemappings for client %s in group %s, realm %s: %s"
                                      % (cid, gid, realm, str(e)))
        return None

<<<<<<< HEAD
    def get_client_group_available_rolemappings(self, gid, cid, realm="master"):
=======
    def get_group_available_client_rolemappings(self, gid, cid, realm="master"):
>>>>>>> 02851caa
        """ Fetch the available role of a client in a specified goup on the Keycloak server.

        :param gid: ID of the group from which to obtain the rolemappings.
        :param cid: ID of the client from which to obtain the rolemappings.
        :param realm: Realm from which to obtain the rolemappings.
        :return: The rollemappings of specified group and client of the realm (default "master").
        """
<<<<<<< HEAD
        available_rolemappings_url = URL_CLIENT_GROUP_ROLEMAPPINGS_AVAILABLE.format(url=self.baseurl, realm=realm, id=gid, client=cid)
=======
        available_rolemappings_url = URL_GROUP_ROLEMAPPINGS_CLIENT_AVAILABLE.format(url=self.baseurl, realm=realm,
                                                                                    id=gid,
                                                                                    client=cid)
>>>>>>> 02851caa
        try:
            return json.loads(to_native(open_url(available_rolemappings_url, method="GET", http_agent=self.http_agent, headers=self.restheaders,
                                                 timeout=self.connection_timeout,
                                                 validate_certs=self.validate_certs).read()))
        except Exception as e:
            self.module.fail_json(msg="Could not fetch available rolemappings for client %s in group %s, realm %s: %s"
                                      % (cid, gid, realm, str(e)))

<<<<<<< HEAD
    def get_client_group_composite_rolemappings(self, gid, cid, realm="master"):
=======
    def get_group_composite_client_rolemappings(self, gid, cid, realm="master"):
>>>>>>> 02851caa
        """ Fetch the composite role of a client in a specified group on the Keycloak server.

        :param gid: ID of the group from which to obtain the rolemappings.
        :param cid: ID of the client from which to obtain the rolemappings.
        :param realm: Realm from which to obtain the rolemappings.
        :return: The rollemappings of specified group and client of the realm (default "master").
        """
<<<<<<< HEAD
        composite_rolemappings_url = URL_CLIENT_GROUP_ROLEMAPPINGS_COMPOSITE.format(url=self.baseurl, realm=realm, id=gid, client=cid)
=======
        available_rolemappings_url = URL_GROUP_ROLEMAPPINGS_CLIENT_COMPOSITE.format(url=self.baseurl, realm=realm,
                                                                                    id=gid,
                                                                                    client=cid)
>>>>>>> 02851caa
        try:
            return json.loads(to_native(open_url(composite_rolemappings_url, method="GET", http_agent=self.http_agent, headers=self.restheaders,
                                                 timeout=self.connection_timeout,
                                                 validate_certs=self.validate_certs).read()))
        except Exception as e:
            self.module.fail_json(msg="Could not fetch available rolemappings for client %s in group %s, realm %s: %s"
                                      % (cid, gid, realm, str(e)))

<<<<<<< HEAD
    def get_role_by_id(self, rid, realm="master"):
        """ Fetch a role by its id on the Keycloak server.

        :param rid: ID of the role.
        :param realm: Realm from which to obtain the rolemappings.
        :return: The role.
        """
        client_roles_url = URL_ROLES_BY_ID.format(url=self.baseurl, realm=realm, id=rid)
        try:
            return json.loads(to_native(open_url(client_roles_url, method="GET", http_agent=self.http_agent, headers=self.restheaders,
                                                 timeout=self.connection_timeout,
                                                 validate_certs=self.validate_certs).read()))
        except Exception as e:
            self.module.fail_json(msg="Could not fetch role for id %s in realm %s: %s"
                                      % (rid, realm, str(e)))

    def get_client_roles_by_id_composite_rolemappings(self, rid, cid, realm="master"):
        """ Fetch a role by its id on the Keycloak server.

        :param rid: ID of the composite role.
        :param cid: ID of the client from which to obtain the rolemappings.
        :param realm: Realm from which to obtain the rolemappings.
        :return: The role.
        """
        client_roles_url = URL_ROLES_BY_ID_COMPOSITES_CLIENTS.format(url=self.baseurl, realm=realm, id=rid, cid=cid)
        try:
            return json.loads(to_native(open_url(client_roles_url, method="GET", http_agent=self.http_agent, headers=self.restheaders,
                                                 timeout=self.connection_timeout,
                                                 validate_certs=self.validate_certs).read()))
        except Exception as e:
            self.module.fail_json(msg="Could not fetch role for id %s and cid %s in realm %s: %s"
                                      % (rid, cid, realm, str(e)))

    def add_client_roles_by_id_composite_rolemapping(self, rid, roles_rep, realm="master"):
        """ Assign roles to composite role

        :param rid: ID of the composite role.
        :param roles_rep: Representation of the roles to assign.
        :param realm: Realm from which to obtain the rolemappings.
        :return: None.
        """
        available_rolemappings_url = URL_ROLES_BY_ID_COMPOSITES.format(url=self.baseurl, realm=realm, id=rid)
        try:
            open_url(available_rolemappings_url, method="POST", http_agent=self.http_agent, headers=self.restheaders, data=json.dumps(roles_rep),
                     validate_certs=self.validate_certs, timeout=self.connection_timeout)
        except Exception as e:
            self.module.fail_json(msg="Could not assign roles to composite role %s and realm %s: %s"
                                      % (rid, realm, str(e)))

    def add_group_rolemapping(self, gid, cid, role_rep, realm="master"):
=======
    def add_group_client_rolemapping(self, gid, cid, role_rep, realm="master"):
>>>>>>> 02851caa
        """ Fetch the composite role of a client in a specified goup on the Keycloak server.

        :param gid: ID of the group from which to obtain the rolemappings.
        :param cid: ID of the client from which to obtain the rolemappings.
        :param role_rep: Representation of the role to assign.
        :param realm: Realm from which to obtain the rolemappings.
        :return: None.
        """
<<<<<<< HEAD
        available_rolemappings_url = URL_CLIENT_GROUP_ROLEMAPPINGS.format(url=self.baseurl, realm=realm, id=gid, client=cid)
        try:
            open_url(available_rolemappings_url, method="POST", http_agent=self.http_agent, headers=self.restheaders, data=json.dumps(role_rep),
                     validate_certs=self.validate_certs, timeout=self.connection_timeout)
=======
        available_rolemappings_url = URL_GROUP_ROLEMAPPINGS_CLIENT.format(url=self.baseurl, realm=realm, id=gid,
                                                                          client=cid)
        try:
            open_url(available_rolemappings_url, method="POST", headers=self.restheaders, data=json.dumps(role_rep),
                     validate_certs=self.validate_certs)
>>>>>>> 02851caa
        except Exception as e:
            self.module.fail_json(msg="Could not fetch available rolemappings for client %s in group %s, realm %s: %s"
                                      % (cid, gid, realm, str(e)))

    def delete_group_client_rolemapping(self, gid, cid, role_rep, realm="master"):
        """ Delete the rolemapping of a client in a specified group on the Keycloak server.

        :param gid: ID of the group from which to obtain the rolemappings.
        :param cid: ID of the client from which to obtain the rolemappings.
        :param role_rep: Representation of the role to delete.
        :param realm: Realm from which to obtain the rolemappings.
        :return: None.
        """
<<<<<<< HEAD
        available_rolemappings_url = URL_CLIENT_GROUP_ROLEMAPPINGS.format(url=self.baseurl, realm=realm, id=gid, client=cid)
        try:
            open_url(available_rolemappings_url, method="DELETE", http_agent=self.http_agent, headers=self.restheaders, data=json.dumps(role_rep),
                     validate_certs=self.validate_certs, timeout=self.connection_timeout)
=======
        available_rolemappings_url = URL_GROUP_ROLEMAPPINGS_CLIENT.format(url=self.baseurl, realm=realm, id=gid,
                                                                          client=cid)
        try:
            open_url(available_rolemappings_url, method="DELETE", headers=self.restheaders,
                     data=json.dumps(role_rep), validate_certs=self.validate_certs)
>>>>>>> 02851caa
        except Exception as e:
            self.module.fail_json(msg="Could not delete available rolemappings for client %s in group %s, realm %s: %s"
                                      % (cid, gid, realm, str(e)))

<<<<<<< HEAD
    def get_client_user_rolemapping_by_id(self, uid, cid, rid, realm='master'):
=======
    def get_user_client_rolemapping_by_id(self, uid, cid, rid, realm='master'):
>>>>>>> 02851caa
        """ Obtain client representation by id

        :param uid: ID of the user from which to obtain the rolemappings.
        :param cid: ID of the client from which to obtain the rolemappings.
        :param rid: ID of the role.
        :param realm: client from this realm
        :return: dict of rolemapping representation or None if none matching exist
        """
<<<<<<< HEAD
        rolemappings_url = URL_CLIENT_USER_ROLEMAPPINGS.format(url=self.baseurl, realm=realm, id=uid, client=cid)
        try:
            rolemappings = json.loads(to_native(open_url(rolemappings_url, method="GET", http_agent=self.http_agent, headers=self.restheaders,
                                                         timeout=self.connection_timeout,
=======
        rolemappings_url = URL_USER_ROLEMAPPINGS_CLIENT.format(url=self.baseurl, realm=realm, id=uid, client=cid)
        try:
            rolemappings = json.loads(to_native(open_url(rolemappings_url, method="GET", headers=self.restheaders,
>>>>>>> 02851caa
                                                         validate_certs=self.validate_certs).read()))
            for role in rolemappings:
                if rid == role['id']:
                    return role
        except Exception as e:
<<<<<<< HEAD
            self.module.fail_json(msg="Could not fetch rolemappings for client %s and user %s, realm %s: %s"
                                      % (cid, uid, realm, str(e)))
        return None

    def get_client_user_available_rolemappings(self, uid, cid, realm="master"):
        """ Fetch the available role of a client for a specified user on the Keycloak server.
=======
            self.module.fail_json(msg="Could not fetch rolemappings for client %s in user %s, realm %s: %s"
                                      % (cid, uid, realm, str(e)))
        return None

    def get_user_available_client_rolemappings(self, uid, cid, realm="master"):
        """ Fetch the available role of a client in a specified user on the Keycloak server.
>>>>>>> 02851caa

        :param uid: ID of the user from which to obtain the rolemappings.
        :param cid: ID of the client from which to obtain the rolemappings.
        :param realm: Realm from which to obtain the rolemappings.
<<<<<<< HEAD
        :return: The effective rollemappings of specified client and user of the realm (default "master").
        """
        available_rolemappings_url = URL_CLIENT_USER_ROLEMAPPINGS_AVAILABLE.format(url=self.baseurl, realm=realm, id=uid, client=cid)
        try:
            return json.loads(to_native(open_url(available_rolemappings_url, method="GET", http_agent=self.http_agent, headers=self.restheaders,
                                                 timeout=self.connection_timeout,
                                                 validate_certs=self.validate_certs).read()))
        except Exception as e:
            self.module.fail_json(msg="Could not fetch effective rolemappings for client %s and user %s, realm %s: %s"
                                      % (cid, uid, realm, str(e)))

    def get_client_user_composite_rolemappings(self, uid, cid, realm="master"):
        """ Fetch the composite role of a client for a specified user on the Keycloak server.
=======
        :return: The rollemappings of specified group and client of the realm (default "master").
        """
        available_rolemappings_url = URL_USER_ROLEMAPPINGS_CLIENT_AVAILABLE.format(url=self.baseurl, realm=realm,
                                                                                   id=uid,
                                                                                   client=cid)
        try:
            return json.loads(to_native(open_url(available_rolemappings_url, method="GET", headers=self.restheaders,
                                                 validate_certs=self.validate_certs).read()))
        except Exception as e:
            self.module.fail_json(msg="Could not fetch available rolemappings for client %s in user %s, realm %s: %s"
                                      % (cid, uid, realm, str(e)))

    def get_user_composite_client_rolemappings(self, uid, cid, realm="master"):
        """ Fetch the composite role of a client in a specified user on the Keycloak server.
>>>>>>> 02851caa

        :param uid: ID of the user from which to obtain the rolemappings.
        :param cid: ID of the client from which to obtain the rolemappings.
        :param realm: Realm from which to obtain the rolemappings.
        :return: The rollemappings of specified group and client of the realm (default "master").
        """
<<<<<<< HEAD
        composite_rolemappings_url = URL_CLIENT_USER_ROLEMAPPINGS_COMPOSITE.format(url=self.baseurl, realm=realm, id=uid, client=cid)
        try:
            return json.loads(to_native(open_url(composite_rolemappings_url, method="GET", http_agent=self.http_agent, headers=self.restheaders,
                                                 timeout=self.connection_timeout,
                                                 validate_certs=self.validate_certs).read()))
        except Exception as e:
            self.module.fail_json(msg="Could not fetch available rolemappings for user %s of realm %s: %s"
                                      % (uid, realm, str(e)))

    def get_realm_user_rolemapping_by_id(self, uid, rid, realm='master'):
        """ Obtain role representation by id

        :param uid: ID of the user from which to obtain the rolemappings.
=======
        available_rolemappings_url = URL_USER_ROLEMAPPINGS_CLIENT_COMPOSITE.format(url=self.baseurl, realm=realm,
                                                                                   id=uid,
                                                                                   client=cid)
        try:
            return json.loads(to_native(open_url(available_rolemappings_url, method="GET", headers=self.restheaders,
                                                 validate_certs=self.validate_certs).read()))
        except Exception as e:
            self.module.fail_json(msg="Could not fetch available rolemappings for client %s in user %s, realm %s: %s"
                                      % (cid, uid, realm, str(e)))

    def add_user_client_rolemapping(self, uid, cid, role_rep, realm="master"):
        """ Fetch the composite role of a client in a specified user on the Keycloak server.

        :param uid: ID of the user from which to obtain the rolemappings.
        :param cid: ID of the client from which to obtain the rolemappings.
        :param role_rep: Representation of the role to assign.
        :param realm: Realm from which to obtain the rolemappings.
        :return: None.
        """
        available_rolemappings_url = URL_USER_ROLEMAPPINGS_CLIENT.format(url=self.baseurl, realm=realm, id=uid,
                                                                         client=cid)
        try:
            open_url(available_rolemappings_url, method="POST", headers=self.restheaders, data=json.dumps(role_rep),
                     validate_certs=self.validate_certs)
        except Exception as e:
            self.module.fail_json(msg="Could not fetch available rolemappings for client %s in user %s, realm %s: %s"
                                      % (cid, uid, realm, str(e)))

    def delete_user_client_rolemapping(self, uid, cid, role_rep, realm="master"):
        """ Delete the rolemapping of a client in a specified user on the Keycloak server.

        :param uid: ID of the user from which to obtain the rolemappings.
        :param cid: ID of the client from which to obtain the rolemappings.
        :param role_rep: Representation of the role to delete.
        :param realm: Realm from which to obtain the rolemappings.
        :return: None.
        """
        available_rolemappings_url = URL_USER_ROLEMAPPINGS_CLIENT.format(url=self.baseurl, realm=realm, id=uid,
                                                                         client=cid)
        try:
            open_url(available_rolemappings_url, method="DELETE", headers=self.restheaders,
                     data=json.dumps(role_rep), validate_certs=self.validate_certs)
        except Exception as e:
            self.module.fail_json(msg="Could not delete available rolemappings for client %s in user %s, realm %s: %s"
                                      % (cid, uid, realm, str(e)))

    def get_group_realm_rolemapping_by_id(self, gid, rid, realm='master'):
        """ Obtain client representation by id

        :param gid: ID of the group from which to obtain the rolemappings.
>>>>>>> 02851caa
        :param rid: ID of the role.
        :param realm: client from this realm
        :return: dict of rolemapping representation or None if none matching exist
        """
<<<<<<< HEAD
        rolemappings_url = URL_REALM_ROLEMAPPINGS.format(url=self.baseurl, realm=realm, id=uid)
        try:
            rolemappings = json.loads(to_native(open_url(rolemappings_url, method="GET", http_agent=self.http_agent, headers=self.restheaders,
                                                         timeout=self.connection_timeout,
=======
        rolemappings_url = URL_GROUP_ROLEMAPPINGS_REALM.format(url=self.baseurl, realm=realm, id=gid, client=cid)
        try:
            rolemappings = json.loads(to_native(open_url(rolemappings_url, method="GET", headers=self.restheaders,
>>>>>>> 02851caa
                                                         validate_certs=self.validate_certs).read()))
            for role in rolemappings:
                if rid == role['id']:
                    return role
        except Exception as e:
<<<<<<< HEAD
            self.module.fail_json(msg="Could not fetch rolemappings for user %s, realm %s: %s"
                                      % (uid, realm, str(e)))
        return None

    def get_realm_user_available_rolemappings(self, uid, realm="master"):
        """ Fetch the available role of a realm for a specified user on the Keycloak server.

        :param uid: ID of the user from which to obtain the rolemappings.
        :param realm: Realm from which to obtain the rolemappings.
        :return: The rollemappings of specified group and client of the realm (default "master").
        """
        available_rolemappings_url = URL_REALM_ROLEMAPPINGS_AVAILABLE.format(url=self.baseurl, realm=realm, id=uid)
        try:
            return json.loads(to_native(open_url(available_rolemappings_url, method="GET", http_agent=self.http_agent, headers=self.restheaders,
                                                 timeout=self.connection_timeout,
                                                 validate_certs=self.validate_certs).read()))
        except Exception as e:
            self.module.fail_json(msg="Could not fetch available rolemappings for user %s of realm %s: %s"
                                      % (uid, realm, str(e)))

    def get_realm_user_composite_rolemappings(self, uid, realm="master"):
        """ Fetch the composite role of a realm for a specified user on the Keycloak server.

        :param uid: ID of the user from which to obtain the rolemappings.
        :param realm: Realm from which to obtain the rolemappings.
        :return: The effective rollemappings of specified client and user of the realm (default "master").
        """
        composite_rolemappings_url = URL_REALM_ROLEMAPPINGS_COMPOSITE.format(url=self.baseurl, realm=realm, id=uid)
        try:
            return json.loads(to_native(open_url(composite_rolemappings_url, method="GET", http_agent=self.http_agent, headers=self.restheaders,
                                                 timeout=self.connection_timeout,
                                                 validate_certs=self.validate_certs).read()))
        except Exception as e:
            self.module.fail_json(msg="Could not fetch effective rolemappings for user %s, realm %s: %s"
                                      % (uid, realm, str(e)))

    def get_user_by_username(self, username, realm="master"):
        """ Fetch a keycloak user within a realm based on its username.

        If the user does not exist, None is returned.
        :param username: Username of the user to fetch.
        :param realm: Realm in which the user resides; default 'master'
        """
        users_url = URL_USERS.format(url=self.baseurl, realm=realm)
        users_url += '?username=%s&exact=true' % username
        try:
            return json.loads(to_native(open_url(users_url, method='GET', headers=self.restheaders, timeout=self.connection_timeout,
                                                 validate_certs=self.validate_certs).read()))
        except ValueError as e:
            self.module.fail_json(msg='API returned incorrect JSON when trying to obtain the user for realm %s and username %s: %s'
                                      % (realm, username, str(e)))
        except Exception as e:
            self.module.fail_json(msg='Could not obtain the user for realm %s and username %s: %s'
                                      % (realm, username, str(e)))

    def get_service_account_user_by_client_id(self, client_id, realm="master"):
        """ Fetch a keycloak service account user within a realm based on its client_id.

        If the user does not exist, None is returned.
        :param client_id: clientId of the service account user to fetch.
        :param realm: Realm in which the user resides; default 'master'
        """
        cid = self.get_client_id(client_id, realm=realm)

        service_account_user_url = URL_CLIENT_SERVICE_ACCOUNT_USER.format(url=self.baseurl, realm=realm, id=cid)
        try:
            return json.loads(to_native(open_url(service_account_user_url, method='GET', headers=self.restheaders, timeout=self.connection_timeout,
                                                 validate_certs=self.validate_certs).read()))
        except ValueError as e:
            self.module.fail_json(msg='API returned incorrect JSON when trying to obtain the service-account-user for realm %s and client_id %s: %s'
                                      % (realm, client_id, str(e)))
        except Exception as e:
            self.module.fail_json(msg='Could not obtain the service-account-user for realm %s and client_id %s: %s'
                                      % (realm, client_id, str(e)))

    def add_user_rolemapping(self, uid, cid, role_rep, realm="master"):
        """ Assign a realm or client role to a specified user on the Keycloak server.

        :param uid: ID of the user roles are assigned to.
        :param cid: ID of the client from which to obtain the rolemappings. If empty, roles are from the realm
=======
            self.module.fail_json(msg="Could not fetch rolemappings for group %s, realm %s: %s"
                                      % (gid, realm, str(e)))
        return None

    def get_group_available_realm_rolemappings(self, gid, realm="master"):
        """ Fetch the available role of the realm in a specified goup on the Keycloak server.

        :param gid: ID of the group from which to obtain the rolemappings.
        :param realm: Realm from which to obtain the rolemappings.
        :return: The rollemappings of specified group and client of the realm (default "master").
        """
        available_rolemappings_url = URL_GROUP_ROLEMAPPINGS_REALM_AVAILABLE.format(url=self.baseurl, realm=realm,
                                                                                   id=gid)
        try:
            return json.loads(to_native(open_url(available_rolemappings_url, method="GET", headers=self.restheaders,
                                                 validate_certs=self.validate_certs).read()))
        except Exception as e:
            self.module.fail_json(msg="Could not fetch available rolemappings for group %s, realm %s: %s"
                                      % (gid, realm, str(e)))

    def get_group_composite_realm_rolemappings(self, gid, realm="master"):
        """ Fetch the composite role of the realm in a specified group on the Keycloak server.

        :param gid: ID of the group from which to obtain the rolemappings.
        :param realm: Realm from which to obtain the rolemappings.
        :return: The rollemappings of specified group and client of the realm (default "master").
        """
        available_rolemappings_url = URL_GROUP_ROLEMAPPINGS_REALM_COMPOSITE.format(url=self.baseurl, realm=realm,
                                                                                   id=gid)
        try:
            return json.loads(to_native(open_url(available_rolemappings_url, method="GET", headers=self.restheaders,
                                                 validate_certs=self.validate_certs).read()))
        except Exception as e:
            self.module.fail_json(msg="Could not fetch composite rolemappings for group %s, realm %s: %s"
                                      % (gid, realm, str(e)))

    def add_group_realm_rolemapping(self, gid, role_rep, realm="master"):
        """ Fetch the composite role of the realm in a specified group on the Keycloak server.

        :param gid: ID of the group from which to obtain the rolemappings.
        :param role_rep: Representation of the role to assign.
        :param realm: Realm from which to obtain the rolemappings.
        :return: None.
        """
        available_rolemappings_url = URL_GROUP_ROLEMAPPINGS_REALM.format(url=self.baseurl, realm=realm, id=gid)
        try:
            open_url(available_rolemappings_url, method="POST", headers=self.restheaders, data=json.dumps(role_rep),
                     validate_certs=self.validate_certs)
        except Exception as e:
            self.module.fail_json(msg="Could not add rolemappings %s for group %s, realm %s: %s"
                                      % (role_rep, gid, realm, str(e)))

    def delete_group_realm_rolemapping(self, gid, role_rep, realm="master"):
        """ Delete the rolemapping of the realm in a specified group on the Keycloak server.

        :param gid: ID of the group from which to obtain the rolemappings.
        :param role_rep: Representation of the role to delete.
        :param realm: Realm from which to obtain the rolemappings.
        :return: None.
        """
        available_rolemappings_url = URL_GROUP_ROLEMAPPINGS_REALM.format(url=self.baseurl, realm=realm, id=gid)
        try:
            open_url(available_rolemappings_url, method="DELETE", headers=self.restheaders,
                     data=json.dumps(role_rep), validate_certs=self.validate_certs)
        except Exception as e:
            self.module.fail_json(msg="Could not delete rolemappings for group %s, realm %s: %s"
                                      % (gid, realm, str(e)))

    def get_user_realm_rolemapping_by_id(self, uid, rid, realm='master'):
        """ Obtain client representation by id

        :param uid: ID of the user from which to obtain the rolemappings.
        :param rid: ID of the role.
        :param realm: client from this realm
        :return: dict of rolemapping representation or None if none matching exist
        """
        rolemappings_url = URL_USER_ROLEMAPPINGS_REALM.format(url=self.baseurl, realm=realm, id=uid)
        try:
            rolemappings = json.loads(to_native(open_url(rolemappings_url, method="GET", headers=self.restheaders,
                                                         validate_certs=self.validate_certs).read()))
            for role in rolemappings:
                if rid == role['id']:
                    return role
        except Exception as e:
            self.module.fail_json(msg="Could not fetch rolemappings for user %s, realm %s: %s"
                                      % (uid, realm, str(e)))
        return None

    def get_user_available_realm_rolemappings(self, uid, realm="master"):
        """ Fetch the available role of the realm in a specified user on the Keycloak server.

        :param uid: ID of the user from which to obtain the rolemappings.
        :param realm: Realm from which to obtain the rolemappings.
        :return: The rollemappings of specified group and client of the realm (default "master").
        """
        available_rolemappings_url = URL_USER_ROLEMAPPINGS_REALM_AVAILABLE.format(url=self.baseurl, realm=realm,
                                                                                  id=uid)
        try:
            return json.loads(to_native(open_url(available_rolemappings_url, method="GET", headers=self.restheaders,
                                                 validate_certs=self.validate_certs).read()))
        except Exception as e:
            self.module.fail_json(msg="Could not fetch available rolemappings for user %s, realm %s: %s"
                                      % (uid, realm, str(e)))

    def get_user_composite_realm_rolemappings(self, uid, realm="master"):
        """ Fetch the composite role of the realm in a specified user on the Keycloak server.

        :param uid: ID of the user from which to obtain the rolemappings.
        :param realm: Realm from which to obtain the rolemappings.
        :return: The rollemappings of specified group and client of the realm (default "master").
        """
        available_rolemappings_url = URL_USER_ROLEMAPPINGS_REALM_COMPOSITE.format(url=self.baseurl, realm=realm,
                                                                                  id=uid)
        try:
            return json.loads(to_native(open_url(available_rolemappings_url, method="GET", headers=self.restheaders,
                                                 validate_certs=self.validate_certs).read()))
        except Exception as e:
            self.module.fail_json(msg="Could not fetch composite rolemappings for user %s, realm %s: %s"
                                      % (uid, realm, str(e)))

    def add_user_realm_rolemapping(self, uid, role_rep, realm="master"):
        """ Fetch the composite role of the realm in a specified user on the Keycloak server.

        :param uid: ID of the user from which to obtain the rolemappings.
>>>>>>> 02851caa
        :param role_rep: Representation of the role to assign.
        :param realm: Realm from which to obtain the rolemappings.
        :return: None.
        """
<<<<<<< HEAD
        if cid is None:
            user_realm_rolemappings_url = URL_REALM_ROLEMAPPINGS.format(url=self.baseurl, realm=realm, id=uid)
            try:
                open_url(user_realm_rolemappings_url, method="POST", http_agent=self.http_agent, headers=self.restheaders, data=json.dumps(role_rep),
                         validate_certs=self.validate_certs, timeout=self.connection_timeout)
            except Exception as e:
                self.module.fail_json(msg="Could not map roles to userId %s for realm %s and roles %s: %s"
                                          % (uid, realm, json.dumps(role_rep), str(e)))
        else:
            user_client_rolemappings_url = URL_CLIENT_USER_ROLEMAPPINGS.format(url=self.baseurl, realm=realm, id=uid, client=cid)
            try:
                open_url(user_client_rolemappings_url, method="POST", http_agent=self.http_agent, headers=self.restheaders, data=json.dumps(role_rep),
                         validate_certs=self.validate_certs, timeout=self.connection_timeout)
            except Exception as e:
                self.module.fail_json(msg="Could not map roles to userId %s for client %s, realm %s and roles %s: %s"
                                          % (cid, uid, realm, json.dumps(role_rep), str(e)))

    def delete_user_rolemapping(self, uid, cid, role_rep, realm="master"):
        """ Delete the rolemapping of a client in a specified user on the Keycloak server.

        :param uid: ID of the user from which to remove the rolemappings.
        :param cid: ID of the client from which to remove the rolemappings.
        :param role_rep: Representation of the role to remove from rolemappings.
        :param realm: Realm from which to remove the rolemappings.
        :return: None.
        """
        if cid is None:
            user_realm_rolemappings_url = URL_REALM_ROLEMAPPINGS.format(url=self.baseurl, realm=realm, id=uid)
            try:
                open_url(user_realm_rolemappings_url, method="DELETE", http_agent=self.http_agent, headers=self.restheaders, data=json.dumps(role_rep),
                         validate_certs=self.validate_certs, timeout=self.connection_timeout)
            except Exception as e:
                self.module.fail_json(msg="Could not remove roles %s from userId %s, realm %s: %s"
                                          % (json.dumps(role_rep), uid, realm, str(e)))
        else:
            user_client_rolemappings_url = URL_CLIENT_USER_ROLEMAPPINGS.format(url=self.baseurl, realm=realm, id=uid, client=cid)
            try:
                open_url(user_client_rolemappings_url, method="DELETE", http_agent=self.http_agent, headers=self.restheaders, data=json.dumps(role_rep),
                         validate_certs=self.validate_certs, timeout=self.connection_timeout)
            except Exception as e:
                self.module.fail_json(msg="Could not remove roles %s for client %s from userId %s, realm %s: %s"
                                          % (json.dumps(role_rep), cid, uid, realm, str(e)))
=======
        available_rolemappings_url = URL_USER_ROLEMAPPINGS_REALM.format(url=self.baseurl, realm=realm, id=uid)
        try:
            open_url(available_rolemappings_url, method="POST", headers=self.restheaders, data=json.dumps(role_rep),
                     validate_certs=self.validate_certs)
        except Exception as e:
            self.module.fail_json(msg="Could not add rolemappings for user %s, realm %s: %s"
                                      % (uid, realm, str(e)))

    def delete_user_realm_rolemapping(self, uid, role_rep, realm="master"):
        """ Delete the rolemapping of the realm in a specified user on the Keycloak server.

        :param uid: ID of the user from which to obtain the rolemappings.
        :param role_rep: Representation of the role to delete.
        :param realm: Realm from which to obtain the rolemappings.
        :return: None.
        """
        available_rolemappings_url = URL_USER_ROLEMAPPINGS_REALM.format(url=self.baseurl, realm=realm, id=uid)
        try:
            open_url(available_rolemappings_url, method="DELETE", headers=self.restheaders,
                     data=json.dumps(role_rep), validate_certs=self.validate_certs)
        except Exception as e:
            self.module.fail_json(msg="Could not delete rolemappings for user %s, realm %s: %s"
                                      % (uid, realm, str(e)))
>>>>>>> 02851caa

    def get_client_templates(self, realm='master'):
        """ Obtains client template representations for client templates in a realm

        :param realm: realm to be queried
        :return: list of dicts of client representations
        """
        url = URL_CLIENTTEMPLATES.format(url=self.baseurl, realm=realm)

        try:
            return json.loads(to_native(open_url(url, method='GET', http_agent=self.http_agent, headers=self.restheaders, timeout=self.connection_timeout,
                                                 validate_certs=self.validate_certs).read()))
        except ValueError as e:
            self.module.fail_json(
                msg='API returned incorrect JSON when trying to obtain list of client templates for realm %s: %s'
                    % (realm, str(e)))
        except Exception as e:
            self.module.fail_json(msg='Could not obtain list of client templates for realm %s: %s'
                                      % (realm, str(e)))

    def get_client_template_by_id(self, id, realm='master'):
        """ Obtain client template representation by id

        :param id: id (not name) of client template to be queried
        :param realm: client template from this realm
        :return: dict of client template representation or None if none matching exist
        """
        url = URL_CLIENTTEMPLATE.format(url=self.baseurl, id=id, realm=realm)

        try:
            return json.loads(to_native(open_url(url, method='GET', http_agent=self.http_agent, headers=self.restheaders, timeout=self.connection_timeout,
                                                 validate_certs=self.validate_certs).read()))
        except ValueError as e:
            self.module.fail_json(
                msg='API returned incorrect JSON when trying to obtain client templates %s for realm %s: %s'
                    % (id, realm, str(e)))
        except Exception as e:
            self.module.fail_json(msg='Could not obtain client template %s for realm %s: %s'
                                      % (id, realm, str(e)))

    def get_client_template_by_name(self, name, realm='master'):
        """ Obtain client template representation by name

        :param name: name of client template to be queried
        :param realm: client template from this realm
        :return: dict of client template representation or None if none matching exist
        """
        result = self.get_client_templates(realm)
        if isinstance(result, list):
            result = [x for x in result if x['name'] == name]
            if len(result) > 0:
                return result[0]
        return None

    def get_client_template_id(self, name, realm='master'):
        """ Obtain client template id by name

        :param name: name of client template to be queried
        :param realm: client template from this realm
        :return: client template id (usually a UUID)
        """
        result = self.get_client_template_by_name(name, realm)
        if isinstance(result, dict) and 'id' in result:
            return result['id']
        else:
            return None

    def update_client_template(self, id, clienttrep, realm="master"):
        """ Update an existing client template
        :param id: id (not name) of client template to be updated in Keycloak
        :param clienttrep: corresponding (partial/full) client template representation with updates
        :param realm: realm the client template is in
        :return: HTTPResponse object on success
        """
        url = URL_CLIENTTEMPLATE.format(url=self.baseurl, realm=realm, id=id)

        try:
            return open_url(url, method='PUT', http_agent=self.http_agent, headers=self.restheaders, timeout=self.connection_timeout,
                            data=json.dumps(clienttrep), validate_certs=self.validate_certs)
        except Exception as e:
            self.module.fail_json(msg='Could not update client template %s in realm %s: %s'
                                      % (id, realm, str(e)))

    def create_client_template(self, clienttrep, realm="master"):
        """ Create a client in keycloak
        :param clienttrep: Client template representation of client template to be created. Must at least contain field name
        :param realm: realm for client template to be created in
        :return: HTTPResponse object on success
        """
        url = URL_CLIENTTEMPLATES.format(url=self.baseurl, realm=realm)

        try:
            return open_url(url, method='POST', http_agent=self.http_agent, headers=self.restheaders, timeout=self.connection_timeout,
                            data=json.dumps(clienttrep), validate_certs=self.validate_certs)
        except Exception as e:
            self.module.fail_json(msg='Could not create client template %s in realm %s: %s'
                                      % (clienttrep['clientId'], realm, str(e)))

    def delete_client_template(self, id, realm="master"):
        """ Delete a client template from Keycloak

        :param id: id (not name) of client to be deleted
        :param realm: realm of client template to be deleted
        :return: HTTPResponse object on success
        """
        url = URL_CLIENTTEMPLATE.format(url=self.baseurl, realm=realm, id=id)

        try:
            return open_url(url, method='DELETE', http_agent=self.http_agent, headers=self.restheaders, timeout=self.connection_timeout,
                            validate_certs=self.validate_certs)
        except Exception as e:
            self.module.fail_json(msg='Could not delete client template %s in realm %s: %s'
                                      % (id, realm, str(e)))

    def get_clientscopes(self, realm="master"):
        """ Fetch the name and ID of all clientscopes on the Keycloak server.

        To fetch the full data of the group, make a subsequent call to
        get_clientscope_by_clientscopeid, passing in the ID of the group you wish to return.

        :param realm: Realm in which the clientscope resides; default 'master'.
        :return The clientscopes of this realm (default "master")
        """
        clientscopes_url = URL_CLIENTSCOPES.format(url=self.baseurl, realm=realm)
        try:
            return json.loads(to_native(open_url(clientscopes_url, method="GET", http_agent=self.http_agent, headers=self.restheaders,
                                                 timeout=self.connection_timeout,
                                                 validate_certs=self.validate_certs).read()))
        except Exception as e:
            self.module.fail_json(msg="Could not fetch list of clientscopes in realm %s: %s"
                                      % (realm, str(e)))

    def get_clientscope_by_clientscopeid(self, cid, realm="master"):
        """ Fetch a keycloak clientscope from the provided realm using the clientscope's unique ID.

        If the clientscope does not exist, None is returned.

        gid is a UUID provided by the Keycloak API
        :param cid: UUID of the clientscope to be returned
        :param realm: Realm in which the clientscope resides; default 'master'.
        """
        clientscope_url = URL_CLIENTSCOPE.format(url=self.baseurl, realm=realm, id=cid)
        try:
            return json.loads(to_native(open_url(clientscope_url, method="GET", http_agent=self.http_agent, headers=self.restheaders,
                                                 timeout=self.connection_timeout,
                                                 validate_certs=self.validate_certs).read()))

        except HTTPError as e:
            if e.code == 404:
                return None
            else:
                self.module.fail_json(msg="Could not fetch clientscope %s in realm %s: %s"
                                          % (cid, realm, str(e)))
        except Exception as e:
            self.module.fail_json(msg="Could not clientscope group %s in realm %s: %s"
                                      % (cid, realm, str(e)))

    def get_clientscope_by_name(self, name, realm="master"):
        """ Fetch a keycloak clientscope within a realm based on its name.

        The Keycloak API does not allow filtering of the clientscopes resource by name.
        As a result, this method first retrieves the entire list of clientscopes - name and ID -
        then performs a second query to fetch the group.

        If the clientscope does not exist, None is returned.
        :param name: Name of the clientscope to fetch.
        :param realm: Realm in which the clientscope resides; default 'master'
        """
        try:
            all_clientscopes = self.get_clientscopes(realm=realm)

            for clientscope in all_clientscopes:
                if clientscope['name'] == name:
                    return self.get_clientscope_by_clientscopeid(clientscope['id'], realm=realm)

            return None

        except Exception as e:
            self.module.fail_json(msg="Could not fetch clientscope %s in realm %s: %s"
                                      % (name, realm, str(e)))

    def create_clientscope(self, clientscoperep, realm="master"):
        """ Create a Keycloak clientscope.

        :param clientscoperep: a ClientScopeRepresentation of the clientscope to be created. Must contain at minimum the field name.
        :return: HTTPResponse object on success
        """
        clientscopes_url = URL_CLIENTSCOPES.format(url=self.baseurl, realm=realm)
        try:
            return open_url(clientscopes_url, method='POST', http_agent=self.http_agent, headers=self.restheaders, timeout=self.connection_timeout,
                            data=json.dumps(clientscoperep), validate_certs=self.validate_certs)
        except Exception as e:
            self.module.fail_json(msg="Could not create clientscope %s in realm %s: %s"
                                      % (clientscoperep['name'], realm, str(e)))

    def update_clientscope(self, clientscoperep, realm="master"):
        """ Update an existing clientscope.

        :param grouprep: A GroupRepresentation of the updated group.
        :return HTTPResponse object on success
        """
        clientscope_url = URL_CLIENTSCOPE.format(url=self.baseurl, realm=realm, id=clientscoperep['id'])

        try:
            return open_url(clientscope_url, method='PUT', http_agent=self.http_agent, headers=self.restheaders, timeout=self.connection_timeout,
                            data=json.dumps(clientscoperep), validate_certs=self.validate_certs)

        except Exception as e:
            self.module.fail_json(msg='Could not update clientscope %s in realm %s: %s'
                                      % (clientscoperep['name'], realm, str(e)))

    def delete_clientscope(self, name=None, cid=None, realm="master"):
        """ Delete a clientscope. One of name or cid must be provided.

        Providing the clientscope ID is preferred as it avoids a second lookup to
        convert a clientscope name to an ID.

        :param name: The name of the clientscope. A lookup will be performed to retrieve the clientscope ID.
        :param cid: The ID of the clientscope (preferred to name).
        :param realm: The realm in which this group resides, default "master".
        """

        if cid is None and name is None:
            # prefer an exception since this is almost certainly a programming error in the module itself.
            raise Exception("Unable to delete group - one of group ID or name must be provided.")

        # only lookup the name if cid isn't provided.
        # in the case that both are provided, prefer the ID, since it's one
        # less lookup.
        if cid is None and name is not None:
            for clientscope in self.get_clientscopes(realm=realm):
                if clientscope['name'] == name:
                    cid = clientscope['id']
                    break

        # if the group doesn't exist - no problem, nothing to delete.
        if cid is None:
            return None

        # should have a good cid by here.
        clientscope_url = URL_CLIENTSCOPE.format(realm=realm, id=cid, url=self.baseurl)
        try:
            return open_url(clientscope_url, method='DELETE', http_agent=self.http_agent, headers=self.restheaders, timeout=self.connection_timeout,
                            validate_certs=self.validate_certs)

        except Exception as e:
            self.module.fail_json(msg="Unable to delete clientscope %s: %s" % (cid, str(e)))

    def get_clientscope_protocolmappers(self, cid, realm="master"):
        """ Fetch the name and ID of all clientscopes on the Keycloak server.

        To fetch the full data of the group, make a subsequent call to
        get_clientscope_by_clientscopeid, passing in the ID of the group you wish to return.

        :param cid: id of clientscope (not name).
        :param realm: Realm in which the clientscope resides; default 'master'.
        :return The protocolmappers of this realm (default "master")
        """
        protocolmappers_url = URL_CLIENTSCOPE_PROTOCOLMAPPERS.format(id=cid, url=self.baseurl, realm=realm)
        try:
            return json.loads(to_native(open_url(protocolmappers_url, method="GET", http_agent=self.http_agent, headers=self.restheaders,
                                                 timeout=self.connection_timeout,
                                                 validate_certs=self.validate_certs).read()))
        except Exception as e:
            self.module.fail_json(msg="Could not fetch list of protocolmappers in realm %s: %s"
                                      % (realm, str(e)))

    def get_clientscope_protocolmapper_by_protocolmapperid(self, pid, cid, realm="master"):
        """ Fetch a keycloak clientscope from the provided realm using the clientscope's unique ID.

        If the clientscope does not exist, None is returned.

        gid is a UUID provided by the Keycloak API

        :param cid: UUID of the protocolmapper to be returned
        :param cid: UUID of the clientscope to be returned
        :param realm: Realm in which the clientscope resides; default 'master'.
        """
        protocolmapper_url = URL_CLIENTSCOPE_PROTOCOLMAPPER.format(url=self.baseurl, realm=realm, id=cid, mapper_id=pid)
        try:
            return json.loads(to_native(open_url(protocolmapper_url, method="GET", http_agent=self.http_agent, headers=self.restheaders,
                                                 timeout=self.connection_timeout,
                                                 validate_certs=self.validate_certs).read()))

        except HTTPError as e:
            if e.code == 404:
                return None
            else:
                self.module.fail_json(msg="Could not fetch protocolmapper %s in realm %s: %s"
                                          % (pid, realm, str(e)))
        except Exception as e:
            self.module.fail_json(msg="Could not fetch protocolmapper %s in realm %s: %s"
                                      % (cid, realm, str(e)))

    def get_clientscope_protocolmapper_by_name(self, cid, name, realm="master"):
        """ Fetch a keycloak clientscope within a realm based on its name.

        The Keycloak API does not allow filtering of the clientscopes resource by name.
        As a result, this method first retrieves the entire list of clientscopes - name and ID -
        then performs a second query to fetch the group.

        If the clientscope does not exist, None is returned.
        :param cid: Id of the clientscope (not name).
        :param name: Name of the protocolmapper to fetch.
        :param realm: Realm in which the clientscope resides; default 'master'
        """
        try:
            all_protocolmappers = self.get_clientscope_protocolmappers(cid, realm=realm)

            for protocolmapper in all_protocolmappers:
                if protocolmapper['name'] == name:
                    return self.get_clientscope_protocolmapper_by_protocolmapperid(protocolmapper['id'], cid,
                                                                                   realm=realm)

            return None

        except Exception as e:
            self.module.fail_json(msg="Could not fetch protocolmapper %s in realm %s: %s"
                                      % (name, realm, str(e)))

    def create_clientscope_protocolmapper(self, cid, mapper_rep, realm="master"):
        """ Create a Keycloak clientscope protocolmapper.

        :param cid: Id of the clientscope.
        :param mapper_rep: a ProtocolMapperRepresentation of the protocolmapper to be created. Must contain at minimum the field name.
        :return: HTTPResponse object on success
        """
        protocolmappers_url = URL_CLIENTSCOPE_PROTOCOLMAPPERS.format(url=self.baseurl, id=cid, realm=realm)
        try:
            return open_url(protocolmappers_url, method='POST', http_agent=self.http_agent, headers=self.restheaders, timeout=self.connection_timeout,
                            data=json.dumps(mapper_rep), validate_certs=self.validate_certs)
        except Exception as e:
            self.module.fail_json(msg="Could not create protocolmapper %s in realm %s: %s"
                                      % (mapper_rep['name'], realm, str(e)))

    def update_clientscope_protocolmappers(self, cid, mapper_rep, realm="master"):
        """ Update an existing clientscope.

        :param cid: Id of the clientscope.
        :param mapper_rep: A ProtocolMapperRepresentation of the updated protocolmapper.
        :return HTTPResponse object on success
        """
        protocolmapper_url = URL_CLIENTSCOPE_PROTOCOLMAPPER.format(url=self.baseurl, realm=realm, id=cid,
                                                                   mapper_id=mapper_rep['id'])

        try:
            return open_url(protocolmapper_url, method='PUT', http_agent=self.http_agent, headers=self.restheaders, timeout=self.connection_timeout,
                            data=json.dumps(mapper_rep), validate_certs=self.validate_certs)

        except Exception as e:
            self.module.fail_json(msg='Could not update protocolmappers for clientscope %s in realm %s: %s'
                                      % (mapper_rep, realm, str(e)))

<<<<<<< HEAD
    def create_clientsecret(self, id, realm="master"):
        """ Generate a new client secret by id

        :param id: id (not clientId) of client to be queried
        :param realm: client from this realm
        :return: dict of credential representation
        """
        clientsecret_url = URL_CLIENTSECRET.format(url=self.baseurl, realm=realm, id=id)

        try:
            return json.loads(to_native(open_url(clientsecret_url, method='POST', headers=self.restheaders, timeout=self.connection_timeout,
                                                 validate_certs=self.validate_certs).read()))

        except HTTPError as e:
            if e.code == 404:
                return None
            else:
                self.module.fail_json(msg='Could not obtain clientsecret of client %s for realm %s: %s'
                                          % (id, realm, str(e)))
        except Exception as e:
            self.module.fail_json(msg='Could not obtain clientsecret of client %s for realm %s: %s'
                                      % (id, realm, str(e)))

    def get_clientsecret(self, id, realm="master"):
        """ Obtain client secret by id

        :param id: id (not clientId) of client to be queried
        :param realm: client from this realm
        :return: dict of credential representation
        """
        clientsecret_url = URL_CLIENTSECRET.format(url=self.baseurl, realm=realm, id=id)

        try:
            return json.loads(to_native(open_url(clientsecret_url, method='GET', headers=self.restheaders, timeout=self.connection_timeout,
                                                 validate_certs=self.validate_certs).read()))

        except HTTPError as e:
            if e.code == 404:
                return None
            else:
                self.module.fail_json(msg='Could not obtain clientsecret of client %s for realm %s: %s'
                                          % (id, realm, str(e)))
        except Exception as e:
            self.module.fail_json(msg='Could not obtain clientsecret of client %s for realm %s: %s'
                                      % (id, realm, str(e)))
=======
    def create_clientscope_realm_scopemappings(self, cid, roles, realm="master"):
        scopemappings_realm_url = URL_CLIENTSCOPE_SCOPEMAPPINGS_REALM.format(url=self.baseurl, realm=realm, id=cid)

        realm_roles = []
        for role_name in roles:
            role = self.get_realm_role(name=role_name, realm=realm)
            realm_roles.append({'id': role['id']})

        try:
            return open_url(scopemappings_realm_url, method='POST', headers=self.restheaders,
                            data=json.dumps(realm_roles), validate_certs=self.validate_certs)

        except Exception as e:
            self.module.fail_json(msg='Could not create realm scopemappings for clientscope %s in realm %s: %s'
                                      % (cid, realm, str(e)))

    def get_clientscope_realm_scopemappings(self, cid, realm="master"):
        scopemappings_realm_url = URL_CLIENTSCOPE_SCOPEMAPPINGS_REALM.format(url=self.baseurl, realm=realm, id=cid)

        try:
            realm_roles = json.loads(to_native(open_url(scopemappings_realm_url, method='GET', headers=self.restheaders,
                                                        validate_certs=self.validate_certs).read()))

        except Exception as e:
            self.module.fail_json(msg='Could not get realm scopemappings for clientscope %s in realm %s: %s'
                                      % (cid, realm, str(e)))

        return realm_roles

    def get_clientscope_available_realm_scopemappings(self, cid, realm="master"):
        scopemappings_realm_url = URL_CLIENTSCOPE_SCOPEMAPPINGS_REALM_AVAILABLE.format(url=self.baseurl, realm=realm,
                                                                                       id=cid)

        try:
            realm_roles = json.loads(to_native(open_url(scopemappings_realm_url, method='GET', headers=self.restheaders,
                                                        validate_certs=self.validate_certs).read()))

        except Exception as e:
            self.module.fail_json(msg='Could not get realm scopemappings for clientscope %s in realm %s: %s'
                                      % (cid, realm, str(e)))

        return realm_roles

    def get_clientscope_composite_realm_scopemappings(self, cid, realm="master"):
        scopemappings_realm_url = URL_CLIENTSCOPE_SCOPEMAPPINGS_REALM_COMPOSITE.format(url=self.baseurl, realm=realm,
                                                                                       id=cid)

        try:
            realm_roles = json.loads(to_native(open_url(scopemappings_realm_url, method='GET', headers=self.restheaders,
                                                        validate_certs=self.validate_certs).read()))

        except Exception as e:
            self.module.fail_json(msg='Could not get realm scopemappings for clientscope %s in realm %s: %s'
                                      % (cid, realm, str(e)))

        return realm_roles

    def get_clientscope_realm_scopemapping_by_id(self, cid, role_id, realm="master"):
        scopemappings_realm_url = URL_CLIENTSCOPE_SCOPEMAPPINGS_REALM.format(url=self.baseurl, realm=realm, id=cid)

        try:
            realm_roles = json.loads(to_native(open_url(scopemappings_realm_url, method='GET', headers=self.restheaders,
                                                        validate_certs=self.validate_certs).read()))

            for role in realm_roles:
                if role['id'] == role_id:
                    return role

        except Exception as e:
            self.module.fail_json(msg='Could not get realm scopemapping for clientscope %s in realm %s: %s'
                                      % (cid, realm, str(e)))

        return None

    def delete_clientscope_realm_scopemappings(self, cid, roles, realm="master"):
        scopemappings_realm_url = URL_CLIENTSCOPE_SCOPEMAPPINGS_REALM.format(url=self.baseurl, realm=realm, id=cid)

        realm_roles = []
        for role_name in roles:
            role = self.get_realm_role(name=role_name, realm=realm)
            realm_roles.append({'id': role['id']})

        try:
            return open_url(scopemappings_realm_url, method='DELETE', headers=self.restheaders,
                            data=json.dumps(realm_roles), validate_certs=self.validate_certs)

        except Exception as e:
            self.module.fail_json(msg='Could not delete realm scopemappings for clientscope %s in realm %s: %s'
                                      % (cid, realm, str(e)))

    def create_clientscope_client_scopemappings(self, csid, cid, roles, realm="master"):
        scopemappings_client_url = URL_CLIENTSCOPE_SCOPEMAPPINGS_CLIENT.format(url=self.baseurl, realm=realm, id=csid,
                                                                               client_id=cid)

        client_roles = [{"name": x} for x in roles]

        try:
            return open_url(scopemappings_client_url, method='POST', headers=self.restheaders,
                            data=json.dumps(client_roles), validate_certs=self.validate_certs)

        except Exception as e:
            self.module.fail_json(
                msg='Could not create client scopemappings for clientscope %s in realm %s and client %s: %s'
                    % (csid, realm, cid, str(e)))

    def get_clientscope_client_scopemappings(self, csid, cid, realm="master"):
        scopemappings_client_url = URL_CLIENTSCOPE_SCOPEMAPPINGS_CLIENT.format(url=self.baseurl, realm=realm, id=csid,
                                                                               client_id=cid)
        try:
            client_roles = json.loads(
                to_native(open_url(scopemappings_client_url, method='GET', headers=self.restheaders,
                                   validate_certs=self.validate_certs).read()))

        except Exception as e:
            self.module.fail_json(
                msg='Could not get client scopemappings for clientscope %s in realm %s and client %s: %s'
                    % (csid, realm, cid, str(e)))

        return client_roles

    def get_clientscope_available_client_scopemappings(self, csid, cid, realm="master"):
        scopemappings_client_url = URL_CLIENTSCOPE_SCOPEMAPPINGS_CLIENT_AVAILABLE.format(url=self.baseurl, realm=realm,
                                                                                         id=csid,
                                                                                         client_id=cid)
        try:
            client_roles = json.loads(
                to_native(open_url(scopemappings_client_url, method='GET', headers=self.restheaders,
                                   validate_certs=self.validate_certs).read()))

        except Exception as e:
            self.module.fail_json(
                msg='Could not get available client scopemappings for clientscope %s in realm %s and client %s: %s'
                    % (csid, realm, cid, str(e)))

        return client_roles

    def get_clientscope_composite_client_scopemappings(self, csid, cid, realm="master"):
        scopemappings_client_url = URL_CLIENTSCOPE_SCOPEMAPPINGS_CLIENT_COMPOSITE.format(url=self.baseurl, realm=realm,
                                                                                         id=csid,
                                                                                         client_id=cid)
        try:
            client_roles = json.loads(
                to_native(open_url(scopemappings_client_url, method='GET', headers=self.restheaders,
                                   validate_certs=self.validate_certs).read()))

        except Exception as e:
            self.module.fail_json(
                msg='Could not get composite client scopemappings for clientscope %s in realm %s and client %s: %s'
                    % (csid, realm, cid, str(e)))

        return client_roles

    def get_clientscope_client_scopemapping_by_id(self, csid, cid, role_id, realm="master"):
        scopemappings_client_url = URL_CLIENTSCOPE_SCOPEMAPPINGS_CLIENT.format(url=self.baseurl, realm=realm, id=csid,
                                                                               client_id=cid)
        try:
            client_roles = json.loads(
                to_native(open_url(scopemappings_client_url, method='GET', headers=self.restheaders,
                                   validate_certs=self.validate_certs).read()))

            for role in client_roles:
                if role['id'] == role_id:
                    return role

        except Exception as e:
            self.module.fail_json(
                msg='Could not get client scopemapping for clientscope %s in realm %s and client %s: %s'
                    % (csid, realm, cid, str(e)))

        return None

    def delete_clientscope_client_scopemappings(self, csid, cid, roles, realm="master"):
        scopemappings_client_url = URL_CLIENTSCOPE_SCOPEMAPPINGS_CLIENT.format(url=self.baseurl, realm=realm, id=csid,
                                                                               client_id=cid)
        client_roles = [{"name": x} for x in roles]

        try:
            return open_url(scopemappings_client_url, method='DELETE', headers=self.restheaders,
                            data=json.dumps(client_roles), validate_certs=self.validate_certs)

        except Exception as e:
            self.module.fail_json(
                msg='Could not delete client scopemappings for clientscope %s in realm %s and client %s: %s'
                    % (csid, realm, cid, str(e)))
>>>>>>> 02851caa

    def get_groups(self, realm="master"):
        """ Fetch the name and ID of all groups on the Keycloak server.

        To fetch the full data of the group, make a subsequent call to
        get_group_by_groupid, passing in the ID of the group you wish to return.

        :param realm: Return the groups of this realm (default "master").
        """
        groups_url = URL_GROUPS.format(url=self.baseurl, realm=realm)
        try:
            return json.loads(to_native(open_url(groups_url, method="GET", http_agent=self.http_agent, headers=self.restheaders,
                                                 timeout=self.connection_timeout,
                                                 validate_certs=self.validate_certs).read()))
        except Exception as e:
            self.module.fail_json(msg="Could not fetch list of groups in realm %s: %s"
                                      % (realm, str(e)))

    def get_group_by_groupid(self, gid, realm="master"):
        """ Fetch a keycloak group from the provided realm using the group's unique ID.

        If the group does not exist, None is returned.

        gid is a UUID provided by the Keycloak API
        :param gid: UUID of the group to be returned
        :param realm: Realm in which the group resides; default 'master'.
        """
        groups_url = URL_GROUP.format(url=self.baseurl, realm=realm, groupid=gid)
        try:
            return json.loads(to_native(open_url(groups_url, method="GET", http_agent=self.http_agent, headers=self.restheaders,
                                                 timeout=self.connection_timeout,
                                                 validate_certs=self.validate_certs).read()))
        except HTTPError as e:
            if e.code == 404:
                return None
            else:
                self.module.fail_json(msg="Could not fetch group %s in realm %s: %s"
                                          % (gid, realm, str(e)))
        except Exception as e:
            self.module.fail_json(msg="Could not fetch group %s in realm %s: %s"
                                      % (gid, realm, str(e)))

    def get_group_by_name(self, name, realm="master", parents=None):
        """ Fetch a keycloak group within a realm based on its name.

        The Keycloak API does not allow filtering of the Groups resource by name.
        As a result, this method first retrieves the entire list of groups - name and ID -
        then performs a second query to fetch the group.

        If the group does not exist, None is returned.
        :param name: Name of the group to fetch.
        :param realm: Realm in which the group resides; default 'master'
        :param parents: Optional list of parents when group to look for is a subgroup
        """
        groups_url = URL_GROUPS.format(url=self.baseurl, realm=realm)
        try:
            if parents:
                parent = self.get_subgroup_direct_parent(parents, realm)

                if not parent:
                    return None

                all_groups = parent['subGroups']
            else:
                all_groups = self.get_groups(realm=realm)

            for group in all_groups:
                if group['name'] == name:
                    return self.get_group_by_groupid(group['id'], realm=realm)

            return None

        except Exception as e:
            self.module.fail_json(msg="Could not fetch group %s in realm %s: %s"
                                      % (name, realm, str(e)))

<<<<<<< HEAD
    def _get_normed_group_parent(self, parent):
        """ Converts parent dict information into a more easy to use form.

        :param parent: parent describing dict
        """
        if parent['id']:
            return (parent['id'], True)

        return (parent['name'], False)

    def get_subgroup_by_chain(self, name_chain, realm="master"):
        """ Access a subgroup API object by walking down a given name/id chain.

        Groups can be given either as by name or by ID, the first element
        must either be a toplvl group or given as ID, all parents must exist.

        If the group cannot be found, None is returned.
        :param name_chain: Topdown ordered list of subgroup parent (ids or names) + its own name at the end
        :param realm: Realm in which the group resides; default 'master'
        """
        cp = name_chain[0]

        # for 1st parent in chain we must query the server
        cp, is_id = self._get_normed_group_parent(cp)

        if is_id:
            tmp = self.get_group_by_groupid(cp, realm=realm)
        else:
            # given as name, assume toplvl group
            tmp = self.get_group_by_name(cp, realm=realm)

        if not tmp:
            return None

        for p in name_chain[1:]:
            for sg in tmp['subGroups']:
                pv, is_id = self._get_normed_group_parent(p)

                if is_id:
                    cmpkey = "id"
                else:
                    cmpkey = "name"

                if pv == sg[cmpkey]:
                    tmp = sg
                    break

            if not tmp:
                return None

        return tmp

    def get_subgroup_direct_parent(self, parents, realm="master", children_to_resolve=None):
        """ Get keycloak direct parent group API object for a given chain of parents.

        To succesfully work the API for subgroups we actually dont need
        to "walk the whole tree" for nested groups but only need to know
        the ID for the direct predecessor of current subgroup. This
        method will guarantee us this information getting there with
        as minimal work as possible.

        Note that given parent list can and might be incomplete at the
        upper levels as long as it starts with an ID instead of a name

        If the group does not exist, None is returned.
        :param parents: Topdown ordered list of subgroup parents
        :param realm: Realm in which the group resides; default 'master'
        """
        if children_to_resolve is None:
            # start recursion by reversing parents (in optimal cases
            # we dont need to walk the whole tree upwarts)
            parents = list(reversed(parents))
            children_to_resolve = []

        if not parents:
            # walk complete parents list to the top, all names, no id's,
            # try to resolve it assuming list is complete and 1st
            # element is a toplvl group
            return self.get_subgroup_by_chain(list(reversed(children_to_resolve)), realm=realm)

        cp = parents[0]
        unused, is_id = self._get_normed_group_parent(cp)

        if is_id:
            # current parent is given as ID, we can stop walking
            # upwards searching for an entry point
            return self.get_subgroup_by_chain([cp] + list(reversed(children_to_resolve)), realm=realm)
        else:
            # current parent is given as name, it must be resolved
            # later, try next parent (recurse)
            children_to_resolve.append(cp)
            return self.get_subgroup_direct_parent(
                parents[1:],
                realm=realm, children_to_resolve=children_to_resolve
            )
=======
    def get_users(self, realm="master"):
        """ Fetch the name and ID of all users on the Keycloak server.

        :param realm: Return the users of this realm (default "master").
        :param kwargs: Query parameters
        """
        users_url = URL_USERS.format(url=self.baseurl, realm=realm)
        try:
            return json.loads(to_native(open_url(users_url, method="GET", headers=self.restheaders,
                                                 validate_certs=self.validate_certs).read()))
        except Exception as e:
            self.module.fail_json(msg="Could not fetch list of users in realm %s: %s"
                                      % (realm, str(e)))

    def get_user_by_userid(self, uid, realm="master"):
        """ Fetch a keycloak user from the provided realm using the user's unique ID.

        If the group does not exist, None is returned.

        uid is a UUID provided by the Keycloak API
        :param uid: UUID of the group to be returned
        :param realm: Realm in which the group resides; default 'master'.
        """
        users_url = URL_USER.format(url=self.baseurl, realm=realm, user_id=uid)
        try:
            return json.loads(to_native(open_url(users_url, method="GET", headers=self.restheaders,
                                                 validate_certs=self.validate_certs).read()))

        except HTTPError as e:
            if e.code == 404:
                return None
            else:
                self.module.fail_json(msg="Could not fetch user %s in realm %s: %s"
                                          % (uid, realm, str(e)))
        except Exception as e:
            self.module.fail_json(msg="Could not fetch user %s in realm %s: %s"
                                      % (uid, realm, str(e)))

    def get_user_by_name(self, username, realm="master"):
        """ Fetch a keycloak user within a realm based on its name.

        The Keycloak API does not allow filtering of the Users resource by name.
        As a result, this method first retrieves the entire list of users - name and ID -
        then performs a second query to fetch the group.

        If the group does not exist, None is returned.
        :param username: Name of the group to fetch.
        :param realm: Realm in which the group resides; default 'master'
        """
        try:
            all_users = self.get_users(realm=realm)

            for user in all_users:
                if user['username'] == username:
                    return self.get_user_by_userid(user['id'], realm=realm)

            return None

        except Exception as e:
            self.module.fail_json(msg="Could not fetch user %s in realm %s: %s"
                                      % (username, realm, str(e)))
>>>>>>> 02851caa

    def create_group(self, grouprep, realm="master"):
        """ Create a Keycloak group.

        :param grouprep: a GroupRepresentation of the group to be created. Must contain at minimum the field name.
        :return: HTTPResponse object on success
        """
        groups_url = URL_GROUPS.format(url=self.baseurl, realm=realm)
        try:
            return open_url(groups_url, method='POST', http_agent=self.http_agent, headers=self.restheaders, timeout=self.connection_timeout,
                            data=json.dumps(grouprep), validate_certs=self.validate_certs)
        except Exception as e:
            self.module.fail_json(msg="Could not create group %s in realm %s: %s"
                                      % (grouprep['name'], realm, str(e)))

    def create_subgroup(self, parents, grouprep, realm="master"):
        """ Create a Keycloak subgroup.

        :param parents: list of one or more parent groups
        :param grouprep: a GroupRepresentation of the group to be created. Must contain at minimum the field name.
        :return: HTTPResponse object on success
        """
        parent_id = "---UNDETERMINED---"
        try:
            parent_id = self.get_subgroup_direct_parent(parents, realm)

            if not parent_id:
                raise Exception(
                    "Could not determine subgroup parent ID for given"
                    " parent chain {0}. Assure that all parents exist"
                    " already and the list is complete and properly"
                    " ordered, starts with an ID or starts at the"
                    " top level".format(parents)
                )

            parent_id = parent_id["id"]
            url = URL_GROUP_CHILDREN.format(url=self.baseurl, realm=realm, groupid=parent_id)
            return open_url(url, method='POST', http_agent=self.http_agent, headers=self.restheaders, timeout=self.connection_timeout,
                            data=json.dumps(grouprep), validate_certs=self.validate_certs)
        except Exception as e:
            self.module.fail_json(msg="Could not create subgroup %s for parent group %s in realm %s: %s"
                                      % (grouprep['name'], parent_id, realm, str(e)))

    def update_group(self, grouprep, realm="master"):
        """ Update an existing group.

        :param grouprep: A GroupRepresentation of the updated group.
        :return HTTPResponse object on success
        """
        group_url = URL_GROUP.format(url=self.baseurl, realm=realm, groupid=grouprep['id'])

        try:
            return open_url(group_url, method='PUT', http_agent=self.http_agent, headers=self.restheaders, timeout=self.connection_timeout,
                            data=json.dumps(grouprep), validate_certs=self.validate_certs)
        except Exception as e:
            self.module.fail_json(msg='Could not update group %s in realm %s: %s'
                                      % (grouprep['name'], realm, str(e)))

    def delete_group(self, name=None, groupid=None, realm="master"):
        """ Delete a group. One of name or groupid must be provided.

        Providing the group ID is preferred as it avoids a second lookup to
        convert a group name to an ID.

        :param name: The name of the group. A lookup will be performed to retrieve the group ID.
        :param groupid: The ID of the group (preferred to name).
        :param realm: The realm in which this group resides, default "master".
        """

        if groupid is None and name is None:
            # prefer an exception since this is almost certainly a programming error in the module itself.
            raise Exception("Unable to delete group - one of group ID or name must be provided.")

        # only lookup the name if groupid isn't provided.
        # in the case that both are provided, prefer the ID, since it's one
        # less lookup.
        if groupid is None and name is not None:
            for group in self.get_groups(realm=realm):
                if group['name'] == name:
                    groupid = group['id']
                    break

        # if the group doesn't exist - no problem, nothing to delete.
        if groupid is None:
            return None

        # should have a good groupid by here.
        group_url = URL_GROUP.format(realm=realm, groupid=groupid, url=self.baseurl)
        try:
            return open_url(group_url, method='DELETE', http_agent=self.http_agent, headers=self.restheaders, timeout=self.connection_timeout,
                            validate_certs=self.validate_certs)
        except Exception as e:
            self.module.fail_json(msg="Unable to delete group %s: %s" % (groupid, str(e)))

    def get_realm_roles(self, realm='master'):
        """ Obtains role representations for roles in a realm

        :param realm: realm to be queried
        :return: list of dicts of role representations
        """
        rolelist_url = URL_REALM_ROLES.format(url=self.baseurl, realm=realm)
        try:
            return json.loads(to_native(open_url(rolelist_url, method='GET', http_agent=self.http_agent, headers=self.restheaders,
                                                 timeout=self.connection_timeout,
                                                 validate_certs=self.validate_certs).read()))
        except ValueError as e:
            self.module.fail_json(msg='API returned incorrect JSON when trying to obtain list of roles for realm %s: %s'
                                      % (realm, str(e)))
        except Exception as e:
            self.module.fail_json(msg='Could not obtain list of roles for realm %s: %s'
                                      % (realm, str(e)))

    def get_realm_role_by_id(self, role_id, realm='master'):
        """ Fetch a Keycloak role from the provided realm using the role's id.

        If the role does not exist, None is returned.
        :param role_id: ID of the realm role
        :param realm: Realm in which the role resides; default 'master'
        """
        roles = self.get_realm_roles(realm)

        for role in roles:
            if role_id == role['id']:
                return role

        return None

    def get_realm_role(self, name, realm='master'):
        """ Fetch a keycloak role from the provided realm using the role's name.

        If the role does not exist, None is returned.
        :param name: Name of the role to fetch.
        :param realm: Realm in which the role resides; default 'master'.
        """
        role_url = URL_REALM_ROLE.format(url=self.baseurl, realm=realm, name=quote(name))
        try:
            return json.loads(to_native(open_url(role_url, method="GET", http_agent=self.http_agent, headers=self.restheaders, timeout=self.connection_timeout,
                                                 validate_certs=self.validate_certs).read()))
        except HTTPError as e:
            if e.code == 404:
                return None
            else:
                self.module.fail_json(msg='Could not fetch role %s in realm %s: %s'
                                          % (name, realm, str(e)))
        except Exception as e:
            self.module.fail_json(msg='Could not fetch role %s in realm %s: %s'
                                      % (name, realm, str(e)))

    def create_realm_role(self, rolerep, realm='master'):
        """ Create a Keycloak realm role.

        :param rolerep: a RoleRepresentation of the role to be created. Must contain at minimum the field name.
        :return: HTTPResponse object on success
        """
        roles_url = URL_REALM_ROLES.format(url=self.baseurl, realm=realm)
        try:
            return open_url(roles_url, method='POST', http_agent=self.http_agent, headers=self.restheaders, timeout=self.connection_timeout,
                            data=json.dumps(rolerep), validate_certs=self.validate_certs)
        except Exception as e:
            self.module.fail_json(msg='Could not create role %s in realm %s: %s'
                                      % (rolerep['name'], realm, str(e)))

    def update_realm_role(self, rolerep, realm='master'):
        """ Update an existing realm role.

        :param rolerep: A RoleRepresentation of the updated role.
        :return HTTPResponse object on success
        """
        role_url = URL_REALM_ROLE.format(url=self.baseurl, realm=realm, name=quote(rolerep['name']))
        try:
            return open_url(role_url, method='PUT', http_agent=self.http_agent, headers=self.restheaders, timeout=self.connection_timeout,
                            data=json.dumps(rolerep), validate_certs=self.validate_certs)
        except Exception as e:
            self.module.fail_json(msg='Could not update role %s in realm %s: %s'
                                      % (rolerep['name'], realm, str(e)))

    def delete_realm_role(self, name, realm='master'):
        """ Delete a realm role.

        :param name: The name of the role.
        :param realm: The realm in which this role resides, default "master".
        """
        role_url = URL_REALM_ROLE.format(url=self.baseurl, realm=realm, name=quote(name))
        try:
            return open_url(role_url, method='DELETE', http_agent=self.http_agent, headers=self.restheaders, timeout=self.connection_timeout,
                            validate_certs=self.validate_certs)
        except Exception as e:
            self.module.fail_json(msg='Unable to delete role %s in realm %s: %s'
                                      % (name, realm, str(e)))

    def get_client_roles(self, clientid, realm='master'):
        """ Obtains role representations for client roles in a specific client

        :param clientid: Client id to be queried
        :param realm: Realm to be queried
        :return: List of dicts of role representations
        """
        cid = self.get_client_id(clientid, realm=realm)
        if cid is None:
            self.module.fail_json(msg='Could not find client %s in realm %s'
                                      % (clientid, realm))
        rolelist_url = URL_CLIENT_ROLES.format(url=self.baseurl, realm=realm, id=cid)
        try:
            return json.loads(to_native(open_url(rolelist_url, method='GET', http_agent=self.http_agent, headers=self.restheaders,
                                                 timeout=self.connection_timeout,
                                                 validate_certs=self.validate_certs).read()))
        except ValueError as e:
            self.module.fail_json(
                msg='API returned incorrect JSON when trying to obtain list of roles for client %s in realm %s: %s'
                    % (clientid, realm, str(e)))
        except Exception as e:
            self.module.fail_json(msg='Could not obtain list of roles for client %s in realm %s: %s'
                                      % (clientid, realm, str(e)))

    def get_client_role(self, name, clientid, realm='master'):
        """ Fetch a keycloak client role from the provided realm using the role's name.

        :param name: Name of the role to fetch.
        :param clientid: Client id for the client role
        :param realm: Realm in which the role resides
        :return: Dict of role representation
        If the role does not exist, None is returned.
        """
        cid = self.get_client_id(clientid, realm=realm)
        if cid is None:
            self.module.fail_json(msg='Could not find client %s in realm %s'
                                      % (clientid, realm))
        role_url = URL_CLIENT_ROLE.format(url=self.baseurl, realm=realm, id=cid, name=quote(name))
        try:
            return json.loads(to_native(open_url(role_url, method="GET", http_agent=self.http_agent, headers=self.restheaders, timeout=self.connection_timeout,
                                                 validate_certs=self.validate_certs).read()))
        except HTTPError as e:
            if e.code == 404:
                return None
            else:
                self.module.fail_json(msg='Could not fetch role %s in client %s of realm %s: %s'
                                          % (name, clientid, realm, str(e)))
        except Exception as e:
            self.module.fail_json(msg='Could not fetch role %s for client %s in realm %s: %s'
                                      % (name, clientid, realm, str(e)))

    def create_client_role(self, rolerep, clientid, realm='master'):
        """ Create a Keycloak client role.

        :param rolerep: a RoleRepresentation of the role to be created. Must contain at minimum the field name.
        :param clientid: Client id for the client role
        :param realm: Realm in which the role resides
        :return: HTTPResponse object on success
        """
        cid = self.get_client_id(clientid, realm=realm)
        if cid is None:
            self.module.fail_json(msg='Could not find client %s in realm %s'
                                      % (clientid, realm))
        roles_url = URL_CLIENT_ROLES.format(url=self.baseurl, realm=realm, id=cid)
        try:
            return open_url(roles_url, method='POST', http_agent=self.http_agent, headers=self.restheaders, timeout=self.connection_timeout,
                            data=json.dumps(rolerep), validate_certs=self.validate_certs)
        except Exception as e:
            self.module.fail_json(msg='Could not create role %s for client %s in realm %s: %s'
                                      % (rolerep['name'], clientid, realm, str(e)))

    def update_client_role(self, rolerep, clientid, realm="master"):
        """ Update an existing client role.

        :param rolerep: A RoleRepresentation of the updated role.
        :param clientid: Client id for the client role
        :param realm: Realm in which the role resides
        :return HTTPResponse object on success
        """
        cid = self.get_client_id(clientid, realm=realm)
        if cid is None:
            self.module.fail_json(msg='Could not find client %s in realm %s'
                                      % (clientid, realm))
        role_url = URL_CLIENT_ROLE.format(url=self.baseurl, realm=realm, id=cid, name=quote(rolerep['name']))
        try:
            return open_url(role_url, method='PUT', http_agent=self.http_agent, headers=self.restheaders, timeout=self.connection_timeout,
                            data=json.dumps(rolerep), validate_certs=self.validate_certs)
        except Exception as e:
            self.module.fail_json(msg='Could not update role %s for client %s in realm %s: %s'
                                      % (rolerep['name'], clientid, realm, str(e)))

    def delete_client_role(self, name, clientid, realm="master"):
        """ Delete a role. One of name or roleid must be provided.

        :param name: The name of the role.
        :param clientid: Client id for the client role
        :param realm: Realm in which the role resides
        """
        cid = self.get_client_id(clientid, realm=realm)
        if cid is None:
            self.module.fail_json(msg='Could not find client %s in realm %s'
                                      % (clientid, realm))
        role_url = URL_CLIENT_ROLE.format(url=self.baseurl, realm=realm, id=cid, name=quote(name))
        try:
            return open_url(role_url, method='DELETE', http_agent=self.http_agent, headers=self.restheaders, timeout=self.connection_timeout,
                            validate_certs=self.validate_certs)
        except Exception as e:
            self.module.fail_json(msg='Unable to delete role %s for client %s in realm %s: %s'
                                      % (name, clientid, realm, str(e)))

    def get_authentication_flow_by_alias(self, alias, realm='master'):
        """
        Get an authentication flow by it's alias
        :param alias: Alias of the authentication flow to get.
        :param realm: Realm.
        :return: Authentication flow representation.
        """
        try:
            authentication_flow = {}
            # Check if the authentication flow exists on the Keycloak serveraders
<<<<<<< HEAD
            authentications = json.load(open_url(URL_AUTHENTICATION_FLOWS.format(url=self.baseurl, realm=realm), method='GET',
                                                 http_agent=self.http_agent, headers=self.restheaders,
                                                 timeout=self.connection_timeout, validate_certs=self.validate_certs))
=======
            authentications = json.load(
                open_url(URL_AUTHENTICATION_FLOWS.format(url=self.baseurl, realm=realm), method='GET',
                         headers=self.restheaders))
>>>>>>> 02851caa
            for authentication in authentications:
                if authentication["alias"] == alias:
                    authentication_flow = authentication
                    break
            return authentication_flow
        except Exception as e:
            self.module.fail_json(msg="Unable get authentication flow %s: %s" % (alias, str(e)))

    def delete_authentication_flow_by_id(self, id, realm='master'):
        """
        Delete an authentication flow from Keycloak
        :param id: id of authentication flow to be deleted
        :param realm: realm of client to be deleted
        :return: HTTPResponse object on success
        """
        flow_url = URL_AUTHENTICATION_FLOW.format(url=self.baseurl, realm=realm, id=id)

        try:
            return open_url(flow_url, method='DELETE', http_agent=self.http_agent, headers=self.restheaders, timeout=self.connection_timeout,
                            validate_certs=self.validate_certs)
        except Exception as e:
            self.module.fail_json(msg='Could not delete authentication flow %s in realm %s: %s'
                                      % (id, realm, str(e)))

    def copy_auth_flow(self, config, realm='master'):
        """
        Create a new authentication flow from a copy of another.
        :param config: Representation of the authentication flow to create.
        :param realm: Realm.
        :return: Representation of the new authentication flow.
        """
        try:
            new_name = dict(
                newName=config["alias"]
            )
            open_url(
                URL_AUTHENTICATION_FLOW_COPY.format(
                    url=self.baseurl,
                    realm=realm,
                    copyfrom=quote(config["copyFrom"])),
                method='POST',
                http_agent=self.http_agent, headers=self.restheaders,
                data=json.dumps(new_name),
                timeout=self.connection_timeout,
                validate_certs=self.validate_certs)
            flow_list = json.load(
                open_url(
                    URL_AUTHENTICATION_FLOWS.format(url=self.baseurl,
                                                    realm=realm),
                    method='GET',
                    http_agent=self.http_agent, headers=self.restheaders,
                    timeout=self.connection_timeout,
                    validate_certs=self.validate_certs))
            for flow in flow_list:
                if flow["alias"] == config["alias"]:
                    return flow
            return None
        except Exception as e:
            self.module.fail_json(msg='Could not copy authentication flow %s in realm %s: %s'
                                      % (config["alias"], realm, str(e)))

    def create_empty_auth_flow(self, config, realm='master'):
        """
        Create a new empty authentication flow.
        :param config: Representation of the authentication flow to create.
        :param realm: Realm.
        :return: Representation of the new authentication flow.
        """
        try:
            new_flow = dict(
                alias=config["alias"],
                providerId=config["providerId"],
                description=config["description"],
                topLevel=True
            )
            open_url(
                URL_AUTHENTICATION_FLOWS.format(
                    url=self.baseurl,
                    realm=realm),
                method='POST',
                http_agent=self.http_agent, headers=self.restheaders,
                data=json.dumps(new_flow),
                timeout=self.connection_timeout,
                validate_certs=self.validate_certs)
            flow_list = json.load(
                open_url(
                    URL_AUTHENTICATION_FLOWS.format(
                        url=self.baseurl,
                        realm=realm),
                    method='GET',
                    http_agent=self.http_agent, headers=self.restheaders,
                    timeout=self.connection_timeout,
                    validate_certs=self.validate_certs))
            for flow in flow_list:
                if flow["alias"] == config["alias"]:
                    return flow
            return None
        except Exception as e:
            self.module.fail_json(msg='Could not create empty authentication flow %s in realm %s: %s'
                                      % (config["alias"], realm, str(e)))

    def update_authentication_executions(self, flowAlias, updatedExec, realm='master'):
        """ Update authentication executions

        :param flowAlias: name of the parent flow
        :param updatedExec: JSON containing updated execution
        :return: HTTPResponse object on success
        """
        try:
            open_url(
                URL_AUTHENTICATION_FLOW_EXECUTIONS.format(
                    url=self.baseurl,
                    realm=realm,
                    flowalias=quote(flowAlias)),
                method='PUT',
                http_agent=self.http_agent, headers=self.restheaders,
                data=json.dumps(updatedExec),
                timeout=self.connection_timeout,
                validate_certs=self.validate_certs)
        except Exception as e:
            self.module.fail_json(msg="Unable to update executions %s: %s" % (updatedExec, str(e)))

    def add_authenticationConfig_to_execution(self, executionId, authenticationConfig, realm='master'):
        """ Add autenticatorConfig to the execution

        :param executionId: id of execution
        :param authenticationConfig: config to add to the execution
        :return: HTTPResponse object on success
        """
        try:
            open_url(
                URL_AUTHENTICATION_EXECUTION_CONFIG.format(
                    url=self.baseurl,
                    realm=realm,
                    id=executionId),
                method='POST',
                http_agent=self.http_agent, headers=self.restheaders,
                data=json.dumps(authenticationConfig),
                timeout=self.connection_timeout,
                validate_certs=self.validate_certs)
        except Exception as e:
            self.module.fail_json(msg="Unable to add authenticationConfig %s: %s" % (executionId, str(e)))

    def create_subflow(self, subflowName, flowAlias, realm='master'):
        """ Create new sublow on the flow

        :param subflowName: name of the subflow to create
        :param flowAlias: name of the parent flow
        :return: HTTPResponse object on success
        """
        try:
            newSubFlow = {}
            newSubFlow["alias"] = subflowName
            newSubFlow["provider"] = "registration-page-form"
            newSubFlow["type"] = "basic-flow"
            open_url(
                URL_AUTHENTICATION_FLOW_EXECUTIONS_FLOW.format(
                    url=self.baseurl,
                    realm=realm,
                    flowalias=quote(flowAlias)),
                method='POST',
                http_agent=self.http_agent, headers=self.restheaders,
                data=json.dumps(newSubFlow),
                timeout=self.connection_timeout,
                validate_certs=self.validate_certs)
        except Exception as e:
            self.module.fail_json(msg="Unable to create new subflow %s: %s" % (subflowName, str(e)))

    def create_execution(self, execution, flowAlias, realm='master'):
        """ Create new execution on the flow

        :param execution: name of execution to create
        :param flowAlias: name of the parent flow
        :return: HTTPResponse object on success
        """
        try:
            newExec = {}
            newExec["provider"] = execution["providerId"]
            newExec["requirement"] = execution["requirement"]
            open_url(
                URL_AUTHENTICATION_FLOW_EXECUTIONS_EXECUTION.format(
                    url=self.baseurl,
                    realm=realm,
                    flowalias=quote(flowAlias)),
                method='POST',
                http_agent=self.http_agent, headers=self.restheaders,
                data=json.dumps(newExec),
                timeout=self.connection_timeout,
                validate_certs=self.validate_certs)
        except Exception as e:
            self.module.fail_json(msg="Unable to create new execution %s: %s" % (execution["provider"], str(e)))

    def change_execution_priority(self, executionId, diff, realm='master'):
        """ Raise or lower execution priority of diff time

        :param executionId: id of execution to lower priority
        :param realm: realm the client is in
        :param diff: Integer number, raise of diff time if positive lower of diff time if negative
        :return: HTTPResponse object on success
        """
        try:
            if diff > 0:
                for i in range(diff):
                    open_url(
                        URL_AUTHENTICATION_EXECUTION_RAISE_PRIORITY.format(
                            url=self.baseurl,
                            realm=realm,
                            id=executionId),
                        method='POST',
                        http_agent=self.http_agent, headers=self.restheaders,
                        timeout=self.connection_timeout,
                        validate_certs=self.validate_certs)
            elif diff < 0:
                for i in range(-diff):
                    open_url(
                        URL_AUTHENTICATION_EXECUTION_LOWER_PRIORITY.format(
                            url=self.baseurl,
                            realm=realm,
                            id=executionId),
                        method='POST',
                        http_agent=self.http_agent, headers=self.restheaders,
                        timeout=self.connection_timeout,
                        validate_certs=self.validate_certs)
        except Exception as e:
            self.module.fail_json(msg="Unable to change execution priority %s: %s" % (executionId, str(e)))

    def get_executions_representation(self, config, realm='master'):
        """
        Get a representation of the executions for an authentication flow.
        :param config: Representation of the authentication flow
        :param realm: Realm
        :return: Representation of the executions
        """
        try:
            # Get executions created
            executions = json.load(
                open_url(
                    URL_AUTHENTICATION_FLOW_EXECUTIONS.format(
                        url=self.baseurl,
                        realm=realm,
                        flowalias=quote(config["alias"])),
                    method='GET',
                    http_agent=self.http_agent, headers=self.restheaders,
                    timeout=self.connection_timeout,
                    validate_certs=self.validate_certs))
            for execution in executions:
                if "authenticationConfig" in execution:
                    execConfigId = execution["authenticationConfig"]
                    execConfig = json.load(
                        open_url(
                            URL_AUTHENTICATION_CONFIG.format(
                                url=self.baseurl,
                                realm=realm,
                                id=execConfigId),
                            method='GET',
                            http_agent=self.http_agent, headers=self.restheaders,
                            timeout=self.connection_timeout,
                            validate_certs=self.validate_certs))
                    execution["authenticationConfig"] = execConfig
            return executions
        except Exception as e:
            self.module.fail_json(msg='Could not get executions for authentication flow %s in realm %s: %s'
                                      % (config["alias"], realm, str(e)))

    def get_identity_providers(self, realm='master'):
        """ Fetch representations for identity providers in a realm
        :param realm: realm to be queried
        :return: list of representations for identity providers
        """
        idps_url = URL_IDENTITY_PROVIDERS.format(url=self.baseurl, realm=realm)
        try:
            return json.loads(to_native(open_url(idps_url, method='GET', http_agent=self.http_agent, headers=self.restheaders, timeout=self.connection_timeout,
                                                 validate_certs=self.validate_certs).read()))
        except ValueError as e:
            self.module.fail_json(
                msg='API returned incorrect JSON when trying to obtain list of identity providers for realm %s: %s'
                    % (realm, str(e)))
        except Exception as e:
            self.module.fail_json(msg='Could not obtain list of identity providers for realm %s: %s'
                                      % (realm, str(e)))

    def get_identity_provider(self, alias, realm='master'):
        """ Fetch identity provider representation from a realm using the idp's alias.
        If the identity provider does not exist, None is returned.
        :param alias: Alias of the identity provider to fetch.
        :param realm: Realm in which the identity provider resides; default 'master'.
        """
        idp_url = URL_IDENTITY_PROVIDER.format(url=self.baseurl, realm=realm, alias=alias)
        try:
            return json.loads(to_native(open_url(idp_url, method="GET", http_agent=self.http_agent, headers=self.restheaders, timeout=self.connection_timeout,
                                                 validate_certs=self.validate_certs).read()))
        except HTTPError as e:
            if e.code == 404:
                return None
            else:
                self.module.fail_json(msg='Could not fetch identity provider %s in realm %s: %s'
                                          % (alias, realm, str(e)))
        except Exception as e:
            self.module.fail_json(msg='Could not fetch identity provider %s in realm %s: %s'
                                      % (alias, realm, str(e)))

    def create_identity_provider(self, idprep, realm='master'):
        """ Create an identity provider.
        :param idprep: Identity provider representation of the idp to be created.
        :param realm: Realm in which this identity provider resides, default "master".
        :return: HTTPResponse object on success
        """
        idps_url = URL_IDENTITY_PROVIDERS.format(url=self.baseurl, realm=realm)
        try:
            return open_url(idps_url, method='POST', http_agent=self.http_agent, headers=self.restheaders, timeout=self.connection_timeout,
                            data=json.dumps(idprep), validate_certs=self.validate_certs)
        except Exception as e:
            self.module.fail_json(msg='Could not create identity provider %s in realm %s: %s'
                                      % (idprep['alias'], realm, str(e)))

    def update_identity_provider(self, idprep, realm='master'):
        """ Update an existing identity provider.
        :param idprep: Identity provider representation of the idp to be updated.
        :param realm: Realm in which this identity provider resides, default "master".
        :return HTTPResponse object on success
        """
        idp_url = URL_IDENTITY_PROVIDER.format(url=self.baseurl, realm=realm, alias=idprep['alias'])
        try:
            return open_url(idp_url, method='PUT', http_agent=self.http_agent, headers=self.restheaders, timeout=self.connection_timeout,
                            data=json.dumps(idprep), validate_certs=self.validate_certs)
        except Exception as e:
            self.module.fail_json(msg='Could not update identity provider %s in realm %s: %s'
                                      % (idprep['alias'], realm, str(e)))

    def delete_identity_provider(self, alias, realm='master'):
        """ Delete an identity provider.
        :param alias: Alias of the identity provider.
        :param realm: Realm in which this identity provider resides, default "master".
        """
        idp_url = URL_IDENTITY_PROVIDER.format(url=self.baseurl, realm=realm, alias=alias)
        try:
            return open_url(idp_url, method='DELETE', http_agent=self.http_agent, headers=self.restheaders, timeout=self.connection_timeout,
                            validate_certs=self.validate_certs)
        except Exception as e:
            self.module.fail_json(msg='Unable to delete identity provider %s in realm %s: %s'
                                      % (alias, realm, str(e)))

    def get_identity_provider_mappers(self, alias, realm='master'):
        """ Fetch representations for identity provider mappers
        :param alias: Alias of the identity provider.
        :param realm: realm to be queried
        :return: list of representations for identity provider mappers
        """
        mappers_url = URL_IDENTITY_PROVIDER_MAPPERS.format(url=self.baseurl, realm=realm, alias=alias)
        try:
            return json.loads(to_native(open_url(mappers_url, method='GET', http_agent=self.http_agent, headers=self.restheaders,
                                                 timeout=self.connection_timeout,
                                                 validate_certs=self.validate_certs).read()))
        except ValueError as e:
            self.module.fail_json(
                msg='API returned incorrect JSON when trying to obtain list of identity provider mappers for idp %s in realm %s: %s'
                    % (alias, realm, str(e)))
        except Exception as e:
            self.module.fail_json(msg='Could not obtain list of identity provider mappers for idp %s in realm %s: %s'
                                      % (alias, realm, str(e)))

    def get_identity_provider_mapper(self, mid, alias, realm='master'):
        """ Fetch identity provider representation from a realm using the idp's alias.
        If the identity provider does not exist, None is returned.
        :param mid: Unique ID of the mapper to fetch.
        :param alias: Alias of the identity provider.
        :param realm: Realm in which the identity provider resides; default 'master'.
        """
        mapper_url = URL_IDENTITY_PROVIDER_MAPPER.format(url=self.baseurl, realm=realm, alias=alias, id=mid)
        try:
            return json.loads(to_native(open_url(mapper_url, method="GET", http_agent=self.http_agent, headers=self.restheaders,
                                                 timeout=self.connection_timeout,
                                                 validate_certs=self.validate_certs).read()))
        except HTTPError as e:
            if e.code == 404:
                return None
            else:
                self.module.fail_json(msg='Could not fetch mapper %s for identity provider %s in realm %s: %s'
                                          % (mid, alias, realm, str(e)))
        except Exception as e:
            self.module.fail_json(msg='Could not fetch mapper %s for identity provider %s in realm %s: %s'
                                      % (mid, alias, realm, str(e)))

    def create_identity_provider_mapper(self, mapper, alias, realm='master'):
        """ Create an identity provider mapper.
        :param mapper: IdentityProviderMapperRepresentation of the mapper to be created.
        :param alias: Alias of the identity provider.
        :param realm: Realm in which this identity provider resides, default "master".
        :return: HTTPResponse object on success
        """
        mappers_url = URL_IDENTITY_PROVIDER_MAPPERS.format(url=self.baseurl, realm=realm, alias=alias)
        try:
            return open_url(mappers_url, method='POST', http_agent=self.http_agent, headers=self.restheaders, timeout=self.connection_timeout,
                            data=json.dumps(mapper), validate_certs=self.validate_certs)
        except Exception as e:
            self.module.fail_json(msg='Could not create identity provider mapper %s for idp %s in realm %s: %s'
                                      % (mapper['name'], alias, realm, str(e)))

    def update_identity_provider_mapper(self, mapper, alias, realm='master'):
        """ Update an existing identity provider.
        :param mapper: IdentityProviderMapperRepresentation of the mapper to be updated.
        :param alias: Alias of the identity provider.
        :param realm: Realm in which this identity provider resides, default "master".
        :return HTTPResponse object on success
        """
        mapper_url = URL_IDENTITY_PROVIDER_MAPPER.format(url=self.baseurl, realm=realm, alias=alias, id=mapper['id'])
        try:
            return open_url(mapper_url, method='PUT', http_agent=self.http_agent, headers=self.restheaders, timeout=self.connection_timeout,
                            data=json.dumps(mapper), validate_certs=self.validate_certs)
        except Exception as e:
            self.module.fail_json(msg='Could not update mapper %s for identity provider %s in realm %s: %s'
                                      % (mapper['id'], alias, realm, str(e)))

    def delete_identity_provider_mapper(self, mid, alias, realm='master'):
        """ Delete an identity provider.
        :param mid: Unique ID of the mapper to delete.
        :param alias: Alias of the identity provider.
        :param realm: Realm in which this identity provider resides, default "master".
        """
        mapper_url = URL_IDENTITY_PROVIDER_MAPPER.format(url=self.baseurl, realm=realm, alias=alias, id=mid)
        try:
            return open_url(mapper_url, method='DELETE', http_agent=self.http_agent, headers=self.restheaders, timeout=self.connection_timeout,
                            validate_certs=self.validate_certs)
        except Exception as e:
            self.module.fail_json(msg='Unable to delete mapper %s for identity provider %s in realm %s: %s'
                                      % (mid, alias, realm, str(e)))

    def get_components(self, filter=None, realm='master'):
        """ Fetch representations for components in a realm
        :param realm: realm to be queried
        :param filter: search filter
        :return: list of representations for components
        """
        comps_url = URL_COMPONENTS.format(url=self.baseurl, realm=realm)
        if filter is not None:
            comps_url += '?%s' % filter

        try:
            return json.loads(to_native(open_url(comps_url, method='GET', http_agent=self.http_agent, headers=self.restheaders, timeout=self.connection_timeout,
                                                 validate_certs=self.validate_certs).read()))
        except ValueError as e:
            self.module.fail_json(
                msg='API returned incorrect JSON when trying to obtain list of components for realm %s: %s'
                    % (realm, str(e)))
        except Exception as e:
            self.module.fail_json(msg='Could not obtain list of components for realm %s: %s'
                                      % (realm, str(e)))

    def get_component(self, cid, realm='master'):
        """ Fetch component representation from a realm using its cid.
        If the component does not exist, None is returned.
        :param cid: Unique ID of the component to fetch.
        :param realm: Realm in which the component resides; default 'master'.
        """
        comp_url = URL_COMPONENT.format(url=self.baseurl, realm=realm, id=cid)
        try:
            return json.loads(to_native(open_url(comp_url, method="GET", http_agent=self.http_agent, headers=self.restheaders, timeout=self.connection_timeout,
                                                 validate_certs=self.validate_certs).read()))
        except HTTPError as e:
            if e.code == 404:
                return None
            else:
                self.module.fail_json(msg='Could not fetch component %s in realm %s: %s'
                                          % (cid, realm, str(e)))
        except Exception as e:
            self.module.fail_json(msg='Could not fetch component %s in realm %s: %s'
                                      % (cid, realm, str(e)))

    def create_component(self, comprep, realm='master'):
        """ Create an component.
        :param comprep: Component representation of the component to be created.
        :param realm: Realm in which this component resides, default "master".
        :return: Component representation of the created component
        """
        comps_url = URL_COMPONENTS.format(url=self.baseurl, realm=realm)
        try:
            resp = open_url(comps_url, method='POST', http_agent=self.http_agent, headers=self.restheaders, timeout=self.connection_timeout,
                            data=json.dumps(comprep), validate_certs=self.validate_certs)
            comp_url = resp.getheader('Location')
            if comp_url is None:
                self.module.fail_json(msg='Could not create component in realm %s: %s'
                                          % (realm, 'unexpected response'))
            return json.loads(to_native(open_url(comp_url, method="GET", http_agent=self.http_agent, headers=self.restheaders, timeout=self.connection_timeout,
                                                 validate_certs=self.validate_certs).read()))
        except Exception as e:
            self.module.fail_json(msg='Could not create component in realm %s: %s'
                                      % (realm, str(e)))

    def update_component(self, comprep, realm='master'):
        """ Update an existing component.
        :param comprep: Component representation of the component to be updated.
        :param realm: Realm in which this component resides, default "master".
        :return HTTPResponse object on success
        """
        cid = comprep.get('id')
        if cid is None:
            self.module.fail_json(msg='Cannot update component without id')
        comp_url = URL_COMPONENT.format(url=self.baseurl, realm=realm, id=cid)
        try:
            return open_url(comp_url, method='PUT', http_agent=self.http_agent, headers=self.restheaders, timeout=self.connection_timeout,
                            data=json.dumps(comprep), validate_certs=self.validate_certs)
        except Exception as e:
            self.module.fail_json(msg='Could not update component %s in realm %s: %s'
                                      % (cid, realm, str(e)))

    def delete_component(self, cid, realm='master'):
        """ Delete an component.
        :param cid: Unique ID of the component.
        :param realm: Realm in which this component resides, default "master".
        """
        comp_url = URL_COMPONENT.format(url=self.baseurl, realm=realm, id=cid)
        try:
            return open_url(comp_url, method='DELETE', http_agent=self.http_agent, headers=self.restheaders, timeout=self.connection_timeout,
                            validate_certs=self.validate_certs)
        except Exception as e:
            self.module.fail_json(msg='Unable to delete component %s in realm %s: %s'
                                      % (cid, realm, str(e)))<|MERGE_RESOLUTION|>--- conflicted
+++ resolved
@@ -62,22 +62,6 @@
 URL_GROUP_ROLEMAPPINGS_CLIENT_AVAILABLE = "{url}/admin/realms/{realm}/groups/{id}/role-mappings/clients/{client}/available"
 URL_GROUP_ROLEMAPPINGS_CLIENT_COMPOSITE = "{url}/admin/realms/{realm}/groups/{id}/role-mappings/clients/{client}/composite"
 
-URL_USER_ROLEMAPPINGS_CLIENT = "{url}/admin/realms/{realm}/users/{id}/role-mappings/clients/{client}"
-URL_USER_ROLEMAPPINGS_CLIENT_AVAILABLE = "{url}/admin/realms/{realm}/users/{id}/role-mappings/clients/{client}/available"
-URL_USER_ROLEMAPPINGS_CLIENT_COMPOSITE = "{url}/admin/realms/{realm}/users/{id}/role-mappings/clients/{client}/composite"
-
-URL_GROUP_ROLEMAPPINGS_REALM = "{url}/admin/realms/{realm}/groups/{id}/role-mappings/realm"
-URL_GROUP_ROLEMAPPINGS_REALM_AVAILABLE = "{url}/admin/realms/{realm}/groups/{id}/role-mappings/realm/available"
-URL_GROUP_ROLEMAPPINGS_REALM_COMPOSITE = "{url}/admin/realms/{realm}/groups/{id}/role-mappings/realm/composite"
-
-URL_USER_ROLEMAPPINGS_REALM = "{url}/admin/realms/{realm}/users/{id}/role-mappings/realm"
-URL_USER_ROLEMAPPINGS_REALM_AVAILABLE = "{url}/admin/realms/{realm}/users/{id}/role-mappings/realm/available"
-URL_USER_ROLEMAPPINGS_REALM_COMPOSITE = "{url}/admin/realms/{realm}/users/{id}/role-mappings/realm/composite"
-
-URL_CLIENT_DEFAULTCLIENTSCOPES = "{url}/admin/realms/{realm}/clients/{id}/default-client-scopes"
-URL_CLIENT_DEFAULTCLIENTSCOPE = "{url}/admin/realms/{realm}/clients/{id}/default-client-scopes/{client_scope_id}"
-
-<<<<<<< HEAD
 URL_CLIENT_GROUP_ROLEMAPPINGS = "{url}/admin/realms/{realm}/groups/{id}/role-mappings/clients/{client}"
 URL_CLIENT_GROUP_ROLEMAPPINGS_AVAILABLE = "{url}/admin/realms/{realm}/groups/{id}/role-mappings/clients/{client}/available"
 URL_CLIENT_GROUP_ROLEMAPPINGS_COMPOSITE = "{url}/admin/realms/{realm}/groups/{id}/role-mappings/clients/{client}/composite"
@@ -89,9 +73,6 @@
 URL_CLIENT_USER_ROLEMAPPINGS_COMPOSITE = "{url}/admin/realms/{realm}/users/{id}/role-mappings/clients/{client}/composite"
 
 URL_CLIENTSECRET = "{url}/admin/realms/{realm}/clients/{id}/client-secret"
-=======
-URL_CLIENT_SERVICEACCOUNT = "{url}/admin/realms/{realm}/clients/{id}/service-account-user"
->>>>>>> 02851caa
 
 URL_AUTHENTICATION_FLOWS = "{url}/admin/realms/{realm}/authentication/flows"
 URL_AUTHENTICATION_FLOW = "{url}/admin/realms/{realm}/authentication/flows/{id}"
@@ -127,9 +108,7 @@
         auth_username=dict(type='str', aliases=['username']),
         auth_password=dict(type='str', aliases=['password'], no_log=True),
         validate_certs=dict(type='bool', default=True),
-        connection_timeout=dict(type='int', default=10),
         token=dict(type='str', no_log=True),
-        http_agent=dict(type='str', default='Ansible'),
     )
 
 
@@ -254,7 +233,6 @@
     """ Keycloak API access; Keycloak uses OAuth 2.0 to protect its API, an access token for which
         is obtained through OpenID connect
     """
-
     def __init__(self, module, connection_header):
         self.module = module
         self.baseurl = self.module.params.get('auth_keycloak_url')
@@ -308,9 +286,8 @@
                 self.module.fail_json(msg='Could not obtain realm %s: %s' % (realm, str(e)),
                                       exception=traceback.format_exc())
         except ValueError as e:
-            self.module.fail_json(
-                msg='API returned incorrect JSON when trying to obtain realm %s: %s' % (realm, str(e)),
-                exception=traceback.format_exc())
+            self.module.fail_json(msg='API returned incorrect JSON when trying to obtain realm %s: %s' % (realm, str(e)),
+                                  exception=traceback.format_exc())
         except Exception as e:
             self.module.fail_json(msg='Could not obtain realm %s: %s' % (realm, str(e)),
                                   exception=traceback.format_exc())
@@ -375,9 +352,8 @@
                                                  timeout=self.connection_timeout,
                                                  validate_certs=self.validate_certs).read()))
         except ValueError as e:
-            self.module.fail_json(
-                msg='API returned incorrect JSON when trying to obtain list of clients for realm %s: %s'
-                    % (realm, str(e)))
+            self.module.fail_json(msg='API returned incorrect JSON when trying to obtain list of clients for realm %s: %s'
+                                      % (realm, str(e)))
         except Exception as e:
             self.module.fail_json(msg='Could not obtain list of clients for realm %s: %s'
                                       % (realm, str(e)))
@@ -563,9 +539,6 @@
             self.module.fail_json(msg="Could not fetch rolemappings for client %s in realm %s: %s"
                                       % (cid, realm, str(e)))
 
-<<<<<<< HEAD
-    def get_client_role_id_by_name(self, cid, name, realm="master"):
-=======
     def get_client_role_by_id(self, cid, role_id, realm="master"):
         """ Fetch the roles of the a client on the Keycloak server.
 
@@ -580,8 +553,7 @@
                 return role
         return None
 
-    def get_client_role_by_name(self, gid, cid, name, realm="master"):
->>>>>>> 02851caa
+    def get_client_role_id_by_name(self, gid, cid, name, realm="master"):
         """ Get the role ID of a client.
 
         :param cid: ID of the client from which to obtain the rolemappings.
@@ -595,11 +567,7 @@
                 return role['id']
         return None
 
-<<<<<<< HEAD
     def get_client_group_rolemapping_by_id(self, gid, cid, rid, realm='master'):
-=======
-    def get_group_client_rolemapping_by_id(self, gid, cid, rid, realm='master'):
->>>>>>> 02851caa
         """ Obtain client representation by id
 
         :param gid: ID of the group from which to obtain the rolemappings.
@@ -608,11 +576,7 @@
         :param realm: client from this realm
         :return: dict of rolemapping representation or None if none matching exist
         """
-<<<<<<< HEAD
         rolemappings_url = URL_CLIENT_GROUP_ROLEMAPPINGS.format(url=self.baseurl, realm=realm, id=gid, client=cid)
-=======
-        rolemappings_url = URL_GROUP_ROLEMAPPINGS_CLIENT.format(url=self.baseurl, realm=realm, id=gid, client=cid)
->>>>>>> 02851caa
         try:
             rolemappings = json.loads(to_native(open_url(rolemappings_url, method="GET", http_agent=self.http_agent, headers=self.restheaders,
                                                          timeout=self.connection_timeout,
@@ -625,11 +589,7 @@
                                       % (cid, gid, realm, str(e)))
         return None
 
-<<<<<<< HEAD
     def get_client_group_available_rolemappings(self, gid, cid, realm="master"):
-=======
-    def get_group_available_client_rolemappings(self, gid, cid, realm="master"):
->>>>>>> 02851caa
         """ Fetch the available role of a client in a specified goup on the Keycloak server.
 
         :param gid: ID of the group from which to obtain the rolemappings.
@@ -637,13 +597,7 @@
         :param realm: Realm from which to obtain the rolemappings.
         :return: The rollemappings of specified group and client of the realm (default "master").
         """
-<<<<<<< HEAD
         available_rolemappings_url = URL_CLIENT_GROUP_ROLEMAPPINGS_AVAILABLE.format(url=self.baseurl, realm=realm, id=gid, client=cid)
-=======
-        available_rolemappings_url = URL_GROUP_ROLEMAPPINGS_CLIENT_AVAILABLE.format(url=self.baseurl, realm=realm,
-                                                                                    id=gid,
-                                                                                    client=cid)
->>>>>>> 02851caa
         try:
             return json.loads(to_native(open_url(available_rolemappings_url, method="GET", http_agent=self.http_agent, headers=self.restheaders,
                                                  timeout=self.connection_timeout,
@@ -652,11 +606,7 @@
             self.module.fail_json(msg="Could not fetch available rolemappings for client %s in group %s, realm %s: %s"
                                       % (cid, gid, realm, str(e)))
 
-<<<<<<< HEAD
     def get_client_group_composite_rolemappings(self, gid, cid, realm="master"):
-=======
-    def get_group_composite_client_rolemappings(self, gid, cid, realm="master"):
->>>>>>> 02851caa
         """ Fetch the composite role of a client in a specified group on the Keycloak server.
 
         :param gid: ID of the group from which to obtain the rolemappings.
@@ -664,13 +614,7 @@
         :param realm: Realm from which to obtain the rolemappings.
         :return: The rollemappings of specified group and client of the realm (default "master").
         """
-<<<<<<< HEAD
         composite_rolemappings_url = URL_CLIENT_GROUP_ROLEMAPPINGS_COMPOSITE.format(url=self.baseurl, realm=realm, id=gid, client=cid)
-=======
-        available_rolemappings_url = URL_GROUP_ROLEMAPPINGS_CLIENT_COMPOSITE.format(url=self.baseurl, realm=realm,
-                                                                                    id=gid,
-                                                                                    client=cid)
->>>>>>> 02851caa
         try:
             return json.loads(to_native(open_url(composite_rolemappings_url, method="GET", http_agent=self.http_agent, headers=self.restheaders,
                                                  timeout=self.connection_timeout,
@@ -679,7 +623,6 @@
             self.module.fail_json(msg="Could not fetch available rolemappings for client %s in group %s, realm %s: %s"
                                       % (cid, gid, realm, str(e)))
 
-<<<<<<< HEAD
     def get_role_by_id(self, rid, realm="master"):
         """ Fetch a role by its id on the Keycloak server.
 
@@ -730,9 +673,6 @@
                                       % (rid, realm, str(e)))
 
     def add_group_rolemapping(self, gid, cid, role_rep, realm="master"):
-=======
-    def add_group_client_rolemapping(self, gid, cid, role_rep, realm="master"):
->>>>>>> 02851caa
         """ Fetch the composite role of a client in a specified goup on the Keycloak server.
 
         :param gid: ID of the group from which to obtain the rolemappings.
@@ -741,52 +681,32 @@
         :param realm: Realm from which to obtain the rolemappings.
         :return: None.
         """
-<<<<<<< HEAD
         available_rolemappings_url = URL_CLIENT_GROUP_ROLEMAPPINGS.format(url=self.baseurl, realm=realm, id=gid, client=cid)
         try:
             open_url(available_rolemappings_url, method="POST", http_agent=self.http_agent, headers=self.restheaders, data=json.dumps(role_rep),
                      validate_certs=self.validate_certs, timeout=self.connection_timeout)
-=======
-        available_rolemappings_url = URL_GROUP_ROLEMAPPINGS_CLIENT.format(url=self.baseurl, realm=realm, id=gid,
-                                                                          client=cid)
-        try:
-            open_url(available_rolemappings_url, method="POST", headers=self.restheaders, data=json.dumps(role_rep),
-                     validate_certs=self.validate_certs)
->>>>>>> 02851caa
         except Exception as e:
             self.module.fail_json(msg="Could not fetch available rolemappings for client %s in group %s, realm %s: %s"
                                       % (cid, gid, realm, str(e)))
 
-    def delete_group_client_rolemapping(self, gid, cid, role_rep, realm="master"):
+    def delete_group_rolemapping(self, gid, cid, role_rep, realm="master"):
         """ Delete the rolemapping of a client in a specified group on the Keycloak server.
 
         :param gid: ID of the group from which to obtain the rolemappings.
         :param cid: ID of the client from which to obtain the rolemappings.
-        :param role_rep: Representation of the role to delete.
+        :param role_rep: Representation of the role to assign.
         :param realm: Realm from which to obtain the rolemappings.
         :return: None.
         """
-<<<<<<< HEAD
         available_rolemappings_url = URL_CLIENT_GROUP_ROLEMAPPINGS.format(url=self.baseurl, realm=realm, id=gid, client=cid)
         try:
             open_url(available_rolemappings_url, method="DELETE", http_agent=self.http_agent, headers=self.restheaders, data=json.dumps(role_rep),
                      validate_certs=self.validate_certs, timeout=self.connection_timeout)
-=======
-        available_rolemappings_url = URL_GROUP_ROLEMAPPINGS_CLIENT.format(url=self.baseurl, realm=realm, id=gid,
-                                                                          client=cid)
-        try:
-            open_url(available_rolemappings_url, method="DELETE", headers=self.restheaders,
-                     data=json.dumps(role_rep), validate_certs=self.validate_certs)
->>>>>>> 02851caa
         except Exception as e:
             self.module.fail_json(msg="Could not delete available rolemappings for client %s in group %s, realm %s: %s"
                                       % (cid, gid, realm, str(e)))
 
-<<<<<<< HEAD
-    def get_client_user_rolemapping_by_id(self, uid, cid, rid, realm='master'):
-=======
     def get_user_client_rolemapping_by_id(self, uid, cid, rid, realm='master'):
->>>>>>> 02851caa
         """ Obtain client representation by id
 
         :param uid: ID of the user from which to obtain the rolemappings.
@@ -795,91 +715,44 @@
         :param realm: client from this realm
         :return: dict of rolemapping representation or None if none matching exist
         """
-<<<<<<< HEAD
-        rolemappings_url = URL_CLIENT_USER_ROLEMAPPINGS.format(url=self.baseurl, realm=realm, id=uid, client=cid)
-        try:
-            rolemappings = json.loads(to_native(open_url(rolemappings_url, method="GET", http_agent=self.http_agent, headers=self.restheaders,
-                                                         timeout=self.connection_timeout,
-=======
         rolemappings_url = URL_USER_ROLEMAPPINGS_CLIENT.format(url=self.baseurl, realm=realm, id=uid, client=cid)
         try:
             rolemappings = json.loads(to_native(open_url(rolemappings_url, method="GET", headers=self.restheaders,
->>>>>>> 02851caa
                                                          validate_certs=self.validate_certs).read()))
             for role in rolemappings:
                 if rid == role['id']:
                     return role
         except Exception as e:
-<<<<<<< HEAD
-            self.module.fail_json(msg="Could not fetch rolemappings for client %s and user %s, realm %s: %s"
-                                      % (cid, uid, realm, str(e)))
-        return None
-
-    def get_client_user_available_rolemappings(self, uid, cid, realm="master"):
-        """ Fetch the available role of a client for a specified user on the Keycloak server.
-=======
             self.module.fail_json(msg="Could not fetch rolemappings for client %s in user %s, realm %s: %s"
                                       % (cid, uid, realm, str(e)))
         return None
 
     def get_user_available_client_rolemappings(self, uid, cid, realm="master"):
         """ Fetch the available role of a client in a specified user on the Keycloak server.
->>>>>>> 02851caa
-
-        :param uid: ID of the user from which to obtain the rolemappings.
-        :param cid: ID of the client from which to obtain the rolemappings.
-        :param realm: Realm from which to obtain the rolemappings.
-<<<<<<< HEAD
-        :return: The effective rollemappings of specified client and user of the realm (default "master").
-        """
-        available_rolemappings_url = URL_CLIENT_USER_ROLEMAPPINGS_AVAILABLE.format(url=self.baseurl, realm=realm, id=uid, client=cid)
-        try:
-            return json.loads(to_native(open_url(available_rolemappings_url, method="GET", http_agent=self.http_agent, headers=self.restheaders,
-                                                 timeout=self.connection_timeout,
-                                                 validate_certs=self.validate_certs).read()))
-        except Exception as e:
-            self.module.fail_json(msg="Could not fetch effective rolemappings for client %s and user %s, realm %s: %s"
-                                      % (cid, uid, realm, str(e)))
-
-    def get_client_user_composite_rolemappings(self, uid, cid, realm="master"):
-        """ Fetch the composite role of a client for a specified user on the Keycloak server.
-=======
-        :return: The rollemappings of specified group and client of the realm (default "master").
-        """
-        available_rolemappings_url = URL_USER_ROLEMAPPINGS_CLIENT_AVAILABLE.format(url=self.baseurl, realm=realm,
-                                                                                   id=uid,
-                                                                                   client=cid)
-        try:
-            return json.loads(to_native(open_url(available_rolemappings_url, method="GET", headers=self.restheaders,
-                                                 validate_certs=self.validate_certs).read()))
-        except Exception as e:
-            self.module.fail_json(msg="Could not fetch available rolemappings for client %s in user %s, realm %s: %s"
-                                      % (cid, uid, realm, str(e)))
-
-    def get_user_composite_client_rolemappings(self, uid, cid, realm="master"):
-        """ Fetch the composite role of a client in a specified user on the Keycloak server.
->>>>>>> 02851caa
 
         :param uid: ID of the user from which to obtain the rolemappings.
         :param cid: ID of the client from which to obtain the rolemappings.
         :param realm: Realm from which to obtain the rolemappings.
         :return: The rollemappings of specified group and client of the realm (default "master").
         """
-<<<<<<< HEAD
-        composite_rolemappings_url = URL_CLIENT_USER_ROLEMAPPINGS_COMPOSITE.format(url=self.baseurl, realm=realm, id=uid, client=cid)
-        try:
-            return json.loads(to_native(open_url(composite_rolemappings_url, method="GET", http_agent=self.http_agent, headers=self.restheaders,
-                                                 timeout=self.connection_timeout,
-                                                 validate_certs=self.validate_certs).read()))
-        except Exception as e:
-            self.module.fail_json(msg="Could not fetch available rolemappings for user %s of realm %s: %s"
-                                      % (uid, realm, str(e)))
-
-    def get_realm_user_rolemapping_by_id(self, uid, rid, realm='master'):
-        """ Obtain role representation by id
+        available_rolemappings_url = URL_USER_ROLEMAPPINGS_CLIENT_AVAILABLE.format(url=self.baseurl, realm=realm,
+                                                                                   id=uid,
+                                                                                   client=cid)
+        try:
+            return json.loads(to_native(open_url(available_rolemappings_url, method="GET", headers=self.restheaders,
+                                                 validate_certs=self.validate_certs).read()))
+        except Exception as e:
+            self.module.fail_json(msg="Could not fetch available rolemappings for client %s in user %s, realm %s: %s"
+                                      % (cid, uid, realm, str(e)))
+
+    def get_user_composite_client_rolemappings(self, uid, cid, realm="master"):
+        """ Fetch the composite role of a client in a specified user on the Keycloak server.
 
         :param uid: ID of the user from which to obtain the rolemappings.
-=======
+        :param cid: ID of the client from which to obtain the rolemappings.
+        :param realm: Realm from which to obtain the rolemappings.
+        :return: The rollemappings of specified group and client of the realm (default "master").
+        """
         available_rolemappings_url = URL_USER_ROLEMAPPINGS_CLIENT_COMPOSITE.format(url=self.baseurl, realm=realm,
                                                                                    id=uid,
                                                                                    client=cid)
@@ -930,185 +803,11 @@
         """ Obtain client representation by id
 
         :param gid: ID of the group from which to obtain the rolemappings.
->>>>>>> 02851caa
         :param rid: ID of the role.
         :param realm: client from this realm
         :return: dict of rolemapping representation or None if none matching exist
         """
-<<<<<<< HEAD
-        rolemappings_url = URL_REALM_ROLEMAPPINGS.format(url=self.baseurl, realm=realm, id=uid)
-        try:
-            rolemappings = json.loads(to_native(open_url(rolemappings_url, method="GET", http_agent=self.http_agent, headers=self.restheaders,
-                                                         timeout=self.connection_timeout,
-=======
         rolemappings_url = URL_GROUP_ROLEMAPPINGS_REALM.format(url=self.baseurl, realm=realm, id=gid, client=cid)
-        try:
-            rolemappings = json.loads(to_native(open_url(rolemappings_url, method="GET", headers=self.restheaders,
->>>>>>> 02851caa
-                                                         validate_certs=self.validate_certs).read()))
-            for role in rolemappings:
-                if rid == role['id']:
-                    return role
-        except Exception as e:
-<<<<<<< HEAD
-            self.module.fail_json(msg="Could not fetch rolemappings for user %s, realm %s: %s"
-                                      % (uid, realm, str(e)))
-        return None
-
-    def get_realm_user_available_rolemappings(self, uid, realm="master"):
-        """ Fetch the available role of a realm for a specified user on the Keycloak server.
-
-        :param uid: ID of the user from which to obtain the rolemappings.
-        :param realm: Realm from which to obtain the rolemappings.
-        :return: The rollemappings of specified group and client of the realm (default "master").
-        """
-        available_rolemappings_url = URL_REALM_ROLEMAPPINGS_AVAILABLE.format(url=self.baseurl, realm=realm, id=uid)
-        try:
-            return json.loads(to_native(open_url(available_rolemappings_url, method="GET", http_agent=self.http_agent, headers=self.restheaders,
-                                                 timeout=self.connection_timeout,
-                                                 validate_certs=self.validate_certs).read()))
-        except Exception as e:
-            self.module.fail_json(msg="Could not fetch available rolemappings for user %s of realm %s: %s"
-                                      % (uid, realm, str(e)))
-
-    def get_realm_user_composite_rolemappings(self, uid, realm="master"):
-        """ Fetch the composite role of a realm for a specified user on the Keycloak server.
-
-        :param uid: ID of the user from which to obtain the rolemappings.
-        :param realm: Realm from which to obtain the rolemappings.
-        :return: The effective rollemappings of specified client and user of the realm (default "master").
-        """
-        composite_rolemappings_url = URL_REALM_ROLEMAPPINGS_COMPOSITE.format(url=self.baseurl, realm=realm, id=uid)
-        try:
-            return json.loads(to_native(open_url(composite_rolemappings_url, method="GET", http_agent=self.http_agent, headers=self.restheaders,
-                                                 timeout=self.connection_timeout,
-                                                 validate_certs=self.validate_certs).read()))
-        except Exception as e:
-            self.module.fail_json(msg="Could not fetch effective rolemappings for user %s, realm %s: %s"
-                                      % (uid, realm, str(e)))
-
-    def get_user_by_username(self, username, realm="master"):
-        """ Fetch a keycloak user within a realm based on its username.
-
-        If the user does not exist, None is returned.
-        :param username: Username of the user to fetch.
-        :param realm: Realm in which the user resides; default 'master'
-        """
-        users_url = URL_USERS.format(url=self.baseurl, realm=realm)
-        users_url += '?username=%s&exact=true' % username
-        try:
-            return json.loads(to_native(open_url(users_url, method='GET', headers=self.restheaders, timeout=self.connection_timeout,
-                                                 validate_certs=self.validate_certs).read()))
-        except ValueError as e:
-            self.module.fail_json(msg='API returned incorrect JSON when trying to obtain the user for realm %s and username %s: %s'
-                                      % (realm, username, str(e)))
-        except Exception as e:
-            self.module.fail_json(msg='Could not obtain the user for realm %s and username %s: %s'
-                                      % (realm, username, str(e)))
-
-    def get_service_account_user_by_client_id(self, client_id, realm="master"):
-        """ Fetch a keycloak service account user within a realm based on its client_id.
-
-        If the user does not exist, None is returned.
-        :param client_id: clientId of the service account user to fetch.
-        :param realm: Realm in which the user resides; default 'master'
-        """
-        cid = self.get_client_id(client_id, realm=realm)
-
-        service_account_user_url = URL_CLIENT_SERVICE_ACCOUNT_USER.format(url=self.baseurl, realm=realm, id=cid)
-        try:
-            return json.loads(to_native(open_url(service_account_user_url, method='GET', headers=self.restheaders, timeout=self.connection_timeout,
-                                                 validate_certs=self.validate_certs).read()))
-        except ValueError as e:
-            self.module.fail_json(msg='API returned incorrect JSON when trying to obtain the service-account-user for realm %s and client_id %s: %s'
-                                      % (realm, client_id, str(e)))
-        except Exception as e:
-            self.module.fail_json(msg='Could not obtain the service-account-user for realm %s and client_id %s: %s'
-                                      % (realm, client_id, str(e)))
-
-    def add_user_rolemapping(self, uid, cid, role_rep, realm="master"):
-        """ Assign a realm or client role to a specified user on the Keycloak server.
-
-        :param uid: ID of the user roles are assigned to.
-        :param cid: ID of the client from which to obtain the rolemappings. If empty, roles are from the realm
-=======
-            self.module.fail_json(msg="Could not fetch rolemappings for group %s, realm %s: %s"
-                                      % (gid, realm, str(e)))
-        return None
-
-    def get_group_available_realm_rolemappings(self, gid, realm="master"):
-        """ Fetch the available role of the realm in a specified goup on the Keycloak server.
-
-        :param gid: ID of the group from which to obtain the rolemappings.
-        :param realm: Realm from which to obtain the rolemappings.
-        :return: The rollemappings of specified group and client of the realm (default "master").
-        """
-        available_rolemappings_url = URL_GROUP_ROLEMAPPINGS_REALM_AVAILABLE.format(url=self.baseurl, realm=realm,
-                                                                                   id=gid)
-        try:
-            return json.loads(to_native(open_url(available_rolemappings_url, method="GET", headers=self.restheaders,
-                                                 validate_certs=self.validate_certs).read()))
-        except Exception as e:
-            self.module.fail_json(msg="Could not fetch available rolemappings for group %s, realm %s: %s"
-                                      % (gid, realm, str(e)))
-
-    def get_group_composite_realm_rolemappings(self, gid, realm="master"):
-        """ Fetch the composite role of the realm in a specified group on the Keycloak server.
-
-        :param gid: ID of the group from which to obtain the rolemappings.
-        :param realm: Realm from which to obtain the rolemappings.
-        :return: The rollemappings of specified group and client of the realm (default "master").
-        """
-        available_rolemappings_url = URL_GROUP_ROLEMAPPINGS_REALM_COMPOSITE.format(url=self.baseurl, realm=realm,
-                                                                                   id=gid)
-        try:
-            return json.loads(to_native(open_url(available_rolemappings_url, method="GET", headers=self.restheaders,
-                                                 validate_certs=self.validate_certs).read()))
-        except Exception as e:
-            self.module.fail_json(msg="Could not fetch composite rolemappings for group %s, realm %s: %s"
-                                      % (gid, realm, str(e)))
-
-    def add_group_realm_rolemapping(self, gid, role_rep, realm="master"):
-        """ Fetch the composite role of the realm in a specified group on the Keycloak server.
-
-        :param gid: ID of the group from which to obtain the rolemappings.
-        :param role_rep: Representation of the role to assign.
-        :param realm: Realm from which to obtain the rolemappings.
-        :return: None.
-        """
-        available_rolemappings_url = URL_GROUP_ROLEMAPPINGS_REALM.format(url=self.baseurl, realm=realm, id=gid)
-        try:
-            open_url(available_rolemappings_url, method="POST", headers=self.restheaders, data=json.dumps(role_rep),
-                     validate_certs=self.validate_certs)
-        except Exception as e:
-            self.module.fail_json(msg="Could not add rolemappings %s for group %s, realm %s: %s"
-                                      % (role_rep, gid, realm, str(e)))
-
-    def delete_group_realm_rolemapping(self, gid, role_rep, realm="master"):
-        """ Delete the rolemapping of the realm in a specified group on the Keycloak server.
-
-        :param gid: ID of the group from which to obtain the rolemappings.
-        :param role_rep: Representation of the role to delete.
-        :param realm: Realm from which to obtain the rolemappings.
-        :return: None.
-        """
-        available_rolemappings_url = URL_GROUP_ROLEMAPPINGS_REALM.format(url=self.baseurl, realm=realm, id=gid)
-        try:
-            open_url(available_rolemappings_url, method="DELETE", headers=self.restheaders,
-                     data=json.dumps(role_rep), validate_certs=self.validate_certs)
-        except Exception as e:
-            self.module.fail_json(msg="Could not delete rolemappings for group %s, realm %s: %s"
-                                      % (gid, realm, str(e)))
-
-    def get_user_realm_rolemapping_by_id(self, uid, rid, realm='master'):
-        """ Obtain client representation by id
-
-        :param uid: ID of the user from which to obtain the rolemappings.
-        :param rid: ID of the role.
-        :param realm: client from this realm
-        :return: dict of rolemapping representation or None if none matching exist
-        """
-        rolemappings_url = URL_USER_ROLEMAPPINGS_REALM.format(url=self.baseurl, realm=realm, id=uid)
         try:
             rolemappings = json.loads(to_native(open_url(rolemappings_url, method="GET", headers=self.restheaders,
                                                          validate_certs=self.validate_certs).read()))
@@ -1116,6 +815,90 @@
                 if rid == role['id']:
                     return role
         except Exception as e:
+            self.module.fail_json(msg="Could not fetch rolemappings for group %s, realm %s: %s"
+                                      % (gid, realm, str(e)))
+        return None
+
+    def get_group_available_realm_rolemappings(self, gid, realm="master"):
+        """ Fetch the available role of the realm in a specified goup on the Keycloak server.
+
+        :param gid: ID of the group from which to obtain the rolemappings.
+        :param realm: Realm from which to obtain the rolemappings.
+        :return: The rollemappings of specified group and client of the realm (default "master").
+        """
+        available_rolemappings_url = URL_GROUP_ROLEMAPPINGS_REALM_AVAILABLE.format(url=self.baseurl, realm=realm,
+                                                                                   id=gid)
+        try:
+            return json.loads(to_native(open_url(available_rolemappings_url, method="GET", headers=self.restheaders,
+                                                 validate_certs=self.validate_certs).read()))
+        except Exception as e:
+            self.module.fail_json(msg="Could not fetch available rolemappings for group %s, realm %s: %s"
+                                      % (gid, realm, str(e)))
+
+    def get_group_composite_realm_rolemappings(self, gid, realm="master"):
+        """ Fetch the composite role of the realm in a specified group on the Keycloak server.
+
+        :param gid: ID of the group from which to obtain the rolemappings.
+        :param realm: Realm from which to obtain the rolemappings.
+        :return: The rollemappings of specified group and client of the realm (default "master").
+        """
+        available_rolemappings_url = URL_GROUP_ROLEMAPPINGS_REALM_COMPOSITE.format(url=self.baseurl, realm=realm,
+                                                                                   id=gid)
+        try:
+            return json.loads(to_native(open_url(available_rolemappings_url, method="GET", headers=self.restheaders,
+                                                 validate_certs=self.validate_certs).read()))
+        except Exception as e:
+            self.module.fail_json(msg="Could not fetch composite rolemappings for group %s, realm %s: %s"
+                                      % (gid, realm, str(e)))
+
+    def add_group_realm_rolemapping(self, gid, role_rep, realm="master"):
+        """ Fetch the composite role of the realm in a specified group on the Keycloak server.
+
+        :param gid: ID of the group from which to obtain the rolemappings.
+        :param role_rep: Representation of the role to assign.
+        :param realm: Realm from which to obtain the rolemappings.
+        :return: None.
+        """
+        available_rolemappings_url = URL_GROUP_ROLEMAPPINGS_REALM.format(url=self.baseurl, realm=realm, id=gid)
+        try:
+            open_url(available_rolemappings_url, method="POST", headers=self.restheaders, data=json.dumps(role_rep),
+                     validate_certs=self.validate_certs)
+        except Exception as e:
+            self.module.fail_json(msg="Could not add rolemappings %s for group %s, realm %s: %s"
+                                      % (role_rep, gid, realm, str(e)))
+
+    def delete_group_realm_rolemapping(self, gid, role_rep, realm="master"):
+        """ Delete the rolemapping of the realm in a specified group on the Keycloak server.
+
+        :param gid: ID of the group from which to obtain the rolemappings.
+        :param role_rep: Representation of the role to delete.
+        :param realm: Realm from which to obtain the rolemappings.
+        :return: None.
+        """
+        available_rolemappings_url = URL_GROUP_ROLEMAPPINGS_REALM.format(url=self.baseurl, realm=realm, id=gid)
+        try:
+            open_url(available_rolemappings_url, method="DELETE", headers=self.restheaders,
+                     data=json.dumps(role_rep), validate_certs=self.validate_certs)
+        except Exception as e:
+            self.module.fail_json(msg="Could not delete rolemappings for group %s, realm %s: %s"
+                                      % (gid, realm, str(e)))
+
+    def get_user_realm_rolemapping_by_id(self, uid, rid, realm='master'):
+        """ Obtain client representation by id
+
+        :param uid: ID of the user from which to obtain the rolemappings.
+        :param rid: ID of the role.
+        :param realm: client from this realm
+        :return: dict of rolemapping representation or None if none matching exist
+        """
+        rolemappings_url = URL_USER_ROLEMAPPINGS_REALM.format(url=self.baseurl, realm=realm, id=uid)
+        try:
+            rolemappings = json.loads(to_native(open_url(rolemappings_url, method="GET", headers=self.restheaders,
+                                                         validate_certs=self.validate_certs).read()))
+            for role in rolemappings:
+                if rid == role['id']:
+                    return role
+        except Exception as e:
             self.module.fail_json(msg="Could not fetch rolemappings for user %s, realm %s: %s"
                                       % (uid, realm, str(e)))
         return None
@@ -1156,55 +939,10 @@
         """ Fetch the composite role of the realm in a specified user on the Keycloak server.
 
         :param uid: ID of the user from which to obtain the rolemappings.
->>>>>>> 02851caa
         :param role_rep: Representation of the role to assign.
         :param realm: Realm from which to obtain the rolemappings.
         :return: None.
         """
-<<<<<<< HEAD
-        if cid is None:
-            user_realm_rolemappings_url = URL_REALM_ROLEMAPPINGS.format(url=self.baseurl, realm=realm, id=uid)
-            try:
-                open_url(user_realm_rolemappings_url, method="POST", http_agent=self.http_agent, headers=self.restheaders, data=json.dumps(role_rep),
-                         validate_certs=self.validate_certs, timeout=self.connection_timeout)
-            except Exception as e:
-                self.module.fail_json(msg="Could not map roles to userId %s for realm %s and roles %s: %s"
-                                          % (uid, realm, json.dumps(role_rep), str(e)))
-        else:
-            user_client_rolemappings_url = URL_CLIENT_USER_ROLEMAPPINGS.format(url=self.baseurl, realm=realm, id=uid, client=cid)
-            try:
-                open_url(user_client_rolemappings_url, method="POST", http_agent=self.http_agent, headers=self.restheaders, data=json.dumps(role_rep),
-                         validate_certs=self.validate_certs, timeout=self.connection_timeout)
-            except Exception as e:
-                self.module.fail_json(msg="Could not map roles to userId %s for client %s, realm %s and roles %s: %s"
-                                          % (cid, uid, realm, json.dumps(role_rep), str(e)))
-
-    def delete_user_rolemapping(self, uid, cid, role_rep, realm="master"):
-        """ Delete the rolemapping of a client in a specified user on the Keycloak server.
-
-        :param uid: ID of the user from which to remove the rolemappings.
-        :param cid: ID of the client from which to remove the rolemappings.
-        :param role_rep: Representation of the role to remove from rolemappings.
-        :param realm: Realm from which to remove the rolemappings.
-        :return: None.
-        """
-        if cid is None:
-            user_realm_rolemappings_url = URL_REALM_ROLEMAPPINGS.format(url=self.baseurl, realm=realm, id=uid)
-            try:
-                open_url(user_realm_rolemappings_url, method="DELETE", http_agent=self.http_agent, headers=self.restheaders, data=json.dumps(role_rep),
-                         validate_certs=self.validate_certs, timeout=self.connection_timeout)
-            except Exception as e:
-                self.module.fail_json(msg="Could not remove roles %s from userId %s, realm %s: %s"
-                                          % (json.dumps(role_rep), uid, realm, str(e)))
-        else:
-            user_client_rolemappings_url = URL_CLIENT_USER_ROLEMAPPINGS.format(url=self.baseurl, realm=realm, id=uid, client=cid)
-            try:
-                open_url(user_client_rolemappings_url, method="DELETE", http_agent=self.http_agent, headers=self.restheaders, data=json.dumps(role_rep),
-                         validate_certs=self.validate_certs, timeout=self.connection_timeout)
-            except Exception as e:
-                self.module.fail_json(msg="Could not remove roles %s for client %s from userId %s, realm %s: %s"
-                                          % (json.dumps(role_rep), cid, uid, realm, str(e)))
-=======
         available_rolemappings_url = URL_USER_ROLEMAPPINGS_REALM.format(url=self.baseurl, realm=realm, id=uid)
         try:
             open_url(available_rolemappings_url, method="POST", headers=self.restheaders, data=json.dumps(role_rep),
@@ -1228,7 +966,6 @@
         except Exception as e:
             self.module.fail_json(msg="Could not delete rolemappings for user %s, realm %s: %s"
                                       % (uid, realm, str(e)))
->>>>>>> 02851caa
 
     def get_client_templates(self, realm='master'):
         """ Obtains client template representations for client templates in a realm
@@ -1242,9 +979,8 @@
             return json.loads(to_native(open_url(url, method='GET', http_agent=self.http_agent, headers=self.restheaders, timeout=self.connection_timeout,
                                                  validate_certs=self.validate_certs).read()))
         except ValueError as e:
-            self.module.fail_json(
-                msg='API returned incorrect JSON when trying to obtain list of client templates for realm %s: %s'
-                    % (realm, str(e)))
+            self.module.fail_json(msg='API returned incorrect JSON when trying to obtain list of client templates for realm %s: %s'
+                                      % (realm, str(e)))
         except Exception as e:
             self.module.fail_json(msg='Could not obtain list of client templates for realm %s: %s'
                                       % (realm, str(e)))
@@ -1262,9 +998,8 @@
             return json.loads(to_native(open_url(url, method='GET', http_agent=self.http_agent, headers=self.restheaders, timeout=self.connection_timeout,
                                                  validate_certs=self.validate_certs).read()))
         except ValueError as e:
-            self.module.fail_json(
-                msg='API returned incorrect JSON when trying to obtain client templates %s for realm %s: %s'
-                    % (id, realm, str(e)))
+            self.module.fail_json(msg='API returned incorrect JSON when trying to obtain client templates %s for realm %s: %s'
+                                      % (id, realm, str(e)))
         except Exception as e:
             self.module.fail_json(msg='Could not obtain client template %s for realm %s: %s'
                                       % (id, realm, str(e)))
@@ -1540,8 +1275,7 @@
 
             for protocolmapper in all_protocolmappers:
                 if protocolmapper['name'] == name:
-                    return self.get_clientscope_protocolmapper_by_protocolmapperid(protocolmapper['id'], cid,
-                                                                                   realm=realm)
+                    return self.get_clientscope_protocolmapper_by_protocolmapperid(protocolmapper['id'], cid, realm=realm)
 
             return None
 
@@ -1571,8 +1305,7 @@
         :param mapper_rep: A ProtocolMapperRepresentation of the updated protocolmapper.
         :return HTTPResponse object on success
         """
-        protocolmapper_url = URL_CLIENTSCOPE_PROTOCOLMAPPER.format(url=self.baseurl, realm=realm, id=cid,
-                                                                   mapper_id=mapper_rep['id'])
+        protocolmapper_url = URL_CLIENTSCOPE_PROTOCOLMAPPER.format(url=self.baseurl, realm=realm, id=cid, mapper_id=mapper_rep['id'])
 
         try:
             return open_url(protocolmapper_url, method='PUT', http_agent=self.http_agent, headers=self.restheaders, timeout=self.connection_timeout,
@@ -1582,7 +1315,6 @@
             self.module.fail_json(msg='Could not update protocolmappers for clientscope %s in realm %s: %s'
                                       % (mapper_rep, realm, str(e)))
 
-<<<<<<< HEAD
     def create_clientsecret(self, id, realm="master"):
         """ Generate a new client secret by id
 
@@ -1628,7 +1360,7 @@
         except Exception as e:
             self.module.fail_json(msg='Could not obtain clientsecret of client %s for realm %s: %s'
                                       % (id, realm, str(e)))
-=======
+
     def create_clientscope_realm_scopemappings(self, cid, roles, realm="master"):
         scopemappings_realm_url = URL_CLIENTSCOPE_SCOPEMAPPINGS_REALM.format(url=self.baseurl, realm=realm, id=cid)
 
@@ -1813,7 +1545,6 @@
             self.module.fail_json(
                 msg='Could not delete client scopemappings for clientscope %s in realm %s and client %s: %s'
                     % (csid, realm, cid, str(e)))
->>>>>>> 02851caa
 
     def get_groups(self, realm="master"):
         """ Fetch the name and ID of all groups on the Keycloak server.
@@ -1866,7 +1597,6 @@
         If the group does not exist, None is returned.
         :param name: Name of the group to fetch.
         :param realm: Realm in which the group resides; default 'master'
-        :param parents: Optional list of parents when group to look for is a subgroup
         """
         groups_url = URL_GROUPS.format(url=self.baseurl, realm=realm)
         try:
@@ -1890,7 +1620,6 @@
             self.module.fail_json(msg="Could not fetch group %s in realm %s: %s"
                                       % (name, realm, str(e)))
 
-<<<<<<< HEAD
     def _get_normed_group_parent(self, parent):
         """ Converts parent dict information into a more easy to use form.
 
@@ -1986,7 +1715,7 @@
                 parents[1:],
                 realm=realm, children_to_resolve=children_to_resolve
             )
-=======
+
     def get_users(self, realm="master"):
         """ Fetch the name and ID of all users on the Keycloak server.
 
@@ -2048,7 +1777,6 @@
         except Exception as e:
             self.module.fail_json(msg="Could not fetch user %s in realm %s: %s"
                                       % (username, realm, str(e)))
->>>>>>> 02851caa
 
     def create_group(self, grouprep, realm="master"):
         """ Create a Keycloak group.
@@ -2256,9 +1984,8 @@
                                                  timeout=self.connection_timeout,
                                                  validate_certs=self.validate_certs).read()))
         except ValueError as e:
-            self.module.fail_json(
-                msg='API returned incorrect JSON when trying to obtain list of roles for client %s in realm %s: %s'
-                    % (clientid, realm, str(e)))
+            self.module.fail_json(msg='API returned incorrect JSON when trying to obtain list of roles for client %s in realm %s: %s'
+                                      % (clientid, realm, str(e)))
         except Exception as e:
             self.module.fail_json(msg='Could not obtain list of roles for client %s in realm %s: %s'
                                       % (clientid, realm, str(e)))
@@ -2359,15 +2086,9 @@
         try:
             authentication_flow = {}
             # Check if the authentication flow exists on the Keycloak serveraders
-<<<<<<< HEAD
             authentications = json.load(open_url(URL_AUTHENTICATION_FLOWS.format(url=self.baseurl, realm=realm), method='GET',
                                                  http_agent=self.http_agent, headers=self.restheaders,
                                                  timeout=self.connection_timeout, validate_certs=self.validate_certs))
-=======
-            authentications = json.load(
-                open_url(URL_AUTHENTICATION_FLOWS.format(url=self.baseurl, realm=realm), method='GET',
-                         headers=self.restheaders))
->>>>>>> 02851caa
             for authentication in authentications:
                 if authentication["alias"] == alias:
                     authentication_flow = authentication
@@ -2390,7 +2111,7 @@
                             validate_certs=self.validate_certs)
         except Exception as e:
             self.module.fail_json(msg='Could not delete authentication flow %s in realm %s: %s'
-                                      % (id, realm, str(e)))
+                                  % (id, realm, str(e)))
 
     def copy_auth_flow(self, config, realm='master'):
         """
@@ -2427,7 +2148,7 @@
             return None
         except Exception as e:
             self.module.fail_json(msg='Could not copy authentication flow %s in realm %s: %s'
-                                      % (config["alias"], realm, str(e)))
+                                  % (config["alias"], realm, str(e)))
 
     def create_empty_auth_flow(self, config, realm='master'):
         """
@@ -2467,7 +2188,7 @@
             return None
         except Exception as e:
             self.module.fail_json(msg='Could not create empty authentication flow %s in realm %s: %s'
-                                      % (config["alias"], realm, str(e)))
+                                  % (config["alias"], realm, str(e)))
 
     def update_authentication_executions(self, flowAlias, updatedExec, realm='master'):
         """ Update authentication executions
@@ -2630,7 +2351,7 @@
             return executions
         except Exception as e:
             self.module.fail_json(msg='Could not get executions for authentication flow %s in realm %s: %s'
-                                      % (config["alias"], realm, str(e)))
+                                  % (config["alias"], realm, str(e)))
 
     def get_identity_providers(self, realm='master'):
         """ Fetch representations for identity providers in a realm
@@ -2642,9 +2363,8 @@
             return json.loads(to_native(open_url(idps_url, method='GET', http_agent=self.http_agent, headers=self.restheaders, timeout=self.connection_timeout,
                                                  validate_certs=self.validate_certs).read()))
         except ValueError as e:
-            self.module.fail_json(
-                msg='API returned incorrect JSON when trying to obtain list of identity providers for realm %s: %s'
-                    % (realm, str(e)))
+            self.module.fail_json(msg='API returned incorrect JSON when trying to obtain list of identity providers for realm %s: %s'
+                                      % (realm, str(e)))
         except Exception as e:
             self.module.fail_json(msg='Could not obtain list of identity providers for realm %s: %s'
                                       % (realm, str(e)))
@@ -2722,9 +2442,8 @@
                                                  timeout=self.connection_timeout,
                                                  validate_certs=self.validate_certs).read()))
         except ValueError as e:
-            self.module.fail_json(
-                msg='API returned incorrect JSON when trying to obtain list of identity provider mappers for idp %s in realm %s: %s'
-                    % (alias, realm, str(e)))
+            self.module.fail_json(msg='API returned incorrect JSON when trying to obtain list of identity provider mappers for idp %s in realm %s: %s'
+                                      % (alias, realm, str(e)))
         except Exception as e:
             self.module.fail_json(msg='Could not obtain list of identity provider mappers for idp %s in realm %s: %s'
                                       % (alias, realm, str(e)))
@@ -2809,9 +2528,8 @@
             return json.loads(to_native(open_url(comps_url, method='GET', http_agent=self.http_agent, headers=self.restheaders, timeout=self.connection_timeout,
                                                  validate_certs=self.validate_certs).read()))
         except ValueError as e:
-            self.module.fail_json(
-                msg='API returned incorrect JSON when trying to obtain list of components for realm %s: %s'
-                    % (realm, str(e)))
+            self.module.fail_json(msg='API returned incorrect JSON when trying to obtain list of components for realm %s: %s'
+                                      % (realm, str(e)))
         except Exception as e:
             self.module.fail_json(msg='Could not obtain list of components for realm %s: %s'
                                       % (realm, str(e)))
